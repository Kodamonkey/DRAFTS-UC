--- conflicted
+++ resolved
@@ -1,271 +1,228 @@
-"""Input/output helpers for PSRFITS and standard FITS files."""
-
-from __future__ import annotations
-
-from typing import List
-
-import numpy as np
-from astropy.io import fits
-
-from . import config
-
-
-def _parse_float(value: object, default: float = 0.0) -> float:
-    """Safely convert FITS header values to ``float``."""
-
-    try:
-        if isinstance(value, bytes):
-            value = value.decode()
-        if isinstance(value, str):
-            value = value.strip()
-            if value in {"*", "UNSET", ""}:
-                return default
-        return float(value)
-    except Exception:
-        return default
-
-
-def _parse_int(value: object, default: int = 0) -> int:
-    """Safely convert FITS header values to ``int``."""
-
-    try:
-        if isinstance(value, bytes):
-            value = value.decode()
-        if isinstance(value, str):
-            value = value.strip()
-            if value in {"*", "UNSET", ""}:
-                return default
-        return int(value)
-    except Exception:
-        return default
-
-
-def load_fits_file(file_name: str) -> np.ndarray:
-    """Load a FITS file and return the data array in shape (time, pol, channel)."""
-    global_vars = config
-    data_array = None
-    try:
-        with fits.open(file_name, memmap=True) as hdul:
-<<<<<<< HEAD
-            if (
-                "SUBINT" in [hdu.name for hdu in hdul]
-                and "DATA" in hdul["SUBINT"].columns.names
-            ):
-                subint = hdul["SUBINT"]
-                hdr = subint.header
-                data_array = subint.data["DATA"]
-                nsubint = _parse_int(hdr.get("NAXIS2", len(data_array)))
-                nchan = _parse_int(hdr.get("NCHAN", 0))
-                npol = _parse_int(hdr.get("NPOL", 1))
-                nsblk = _parse_int(hdr.get("NSBLK", 0))
-                if nsblk == 0:
-                    nsblk = data_array.shape[1] // max(nchan * npol, 1)
-                data_array = data_array.reshape(nsubint, nchan, npol, nsblk).swapaxes(
-                    1, 2
-                )
-                data_array = data_array.reshape(nsubint * nsblk, npol, nchan)
-                data_array = data_array[:, :2, :]
-            else:
-                import fitsio
-
-                temp_data, h = fitsio.read(file_name, header=True)
-                if "DATA" in temp_data.dtype.names:
-                    nsub = _parse_int(h.get("NAXIS2", len(temp_data)))
-                    nsblk = _parse_int(h.get("NSBLK", 0))
-                    npol = _parse_int(h.get("NPOL", 1))
-                    nchan = _parse_int(h.get("NCHAN", 0))
-                    if nsblk == 0 and nchan and npol:
-                        nsblk = temp_data["DATA"].shape[1] // (nchan * npol)
-                    data_array = temp_data["DATA"].reshape(
-                        nsub * nsblk,
-                        npol,
-                        nchan,
-                    )[:, :2, :]
-                else:
-                    total_samples = _parse_int(h.get("NAXIS2", 1)) * _parse_int(h.get("NSBLK", 1))
-                    num_pols = _parse_int(h.get("NPOL", 2))
-                    num_chans = _parse_int(h.get("NCHAN", 512))
-                    data_array = temp_data.reshape(total_samples, num_pols, num_chans)[
-                        :, :2, :
-                    ]
-=======
-            if (
-                "SUBINT" in [hdu.name for hdu in hdul]
-                and "DATA" in hdul["SUBINT"].columns.names
-            ):
-                subint = hdul["SUBINT"]
-                hdr = subint.header
-                data_array = subint.data["DATA"]
-                nsubint = hdr["NAXIS2"]
-                nchan = hdr["NCHAN"]
-                npol = hdr["NPOL"]
-                nsblk = hdr["NSBLK"]
-                data_array = data_array.reshape(nsubint, nchan, npol, nsblk).swapaxes(
-                    1, 2
-                )
-                data_array = data_array.reshape(nsubint * nsblk, npol, nchan)
-                data_array = data_array[:, :2, :]
-            else:
-                import fitsio
-
-                temp_data, h = fitsio.read(file_name, header=True)
-                if "DATA" in temp_data.dtype.names:
-                    data_array = temp_data["DATA"].reshape(
-                        h["NAXIS2"] * h["NSBLK"], h["NPOL"], h["NCHAN"]
-                    )[:, :2, :]
-                else:
-                    total_samples = h.get("NAXIS2", 1) * h.get("NSBLK", 1)
-                    num_pols = h.get("NPOL", 2)
-                    num_chans = h.get("NCHAN", 512)
-                    data_array = temp_data.reshape(total_samples, num_pols, num_chans)[
-                        :, :2, :
-                    ]
->>>>>>> a5e9a390
-    except Exception as e:
-        print(f"[Error cargando FITS con fitsio/astropy] {e}")
-        try:
-            with fits.open(file_name) as f:
-                data_hdu = None
-                for hdu_item in f:
-                    if (
-                        hdu_item.data is not None
-                        and isinstance(hdu_item.data, np.ndarray)
-                        and hdu_item.data.ndim >= 3
-                    ):
-                        data_hdu = hdu_item
-                        break
-                if data_hdu is None and len(f) > 1:
-                    data_hdu = f[1]
-                elif data_hdu is None:
-                    data_hdu = f[0]
-<<<<<<< HEAD
-                h = data_hdu.header
-                raw_data = data_hdu.data
-                nsub = _parse_int(h.get("NAXIS2", raw_data.shape[0]))
-                nsblk = _parse_int(h.get("NSBLK", 0))
-                npol = _parse_int(h.get("NPOL", 1))
-                nchan = _parse_int(h.get("NCHAN", raw_data.shape[-1]))
-                if nsblk == 0 and nchan and npol:
-                    nsblk = raw_data.size // (nsub * nchan * npol)
-                data_array = raw_data.reshape(nsub * nsblk, npol, nchan)[:, :2, :]
-=======
-                h = data_hdu.header
-                raw_data = data_hdu.data
-                data_array = raw_data.reshape(
-                    h["NAXIS2"] * h.get("NSBLK", 1),
-                    h.get("NPOL", 2),
-                    h.get("NCHAN", raw_data.shape[-1]),
-                )[:, :2, :]
->>>>>>> a5e9a390
-        except Exception as e_astropy:
-            print(f"Fallo final al cargar con astropy: {e_astropy}")
-            raise
-    if data_array is None:
-        raise ValueError(f"No se pudieron cargar los datos de {file_name}")
-
-    if global_vars.DATA_NEEDS_REVERSAL:
-        print(
-            f">> Invirtiendo eje de frecuencia de los datos cargados para {file_name}"
-        )
-        data_array = np.ascontiguousarray(data_array[:, :, ::-1])
-    return data_array
-
-
-def get_obparams(file_name: str) -> None:
-    """Extract observation parameters and populate :mod:`config`."""
-    with fits.open(file_name, memmap=True) as f:
-        freq_axis_inverted = False
-        if "SUBINT" in [hdu.name for hdu in f] and "TBIN" in f["SUBINT"].header:
-            hdr = f["SUBINT"].header
-            sub_data = f["SUBINT"].data
-            config.TIME_RESO = _parse_float(hdr.get("TBIN"))
-            config.FREQ_RESO = _parse_int(hdr.get("NCHAN"))
-            nsblk = _parse_int(hdr.get("NSBLK"), 1)
-            naxis2 = _parse_int(hdr.get("NAXIS2"), 0)
-            if naxis2 == 0:
-                naxis2 = len(sub_data)
-            config.FILE_LENG = nsblk * naxis2
-            freq_temp = sub_data["DAT_FREQ"][0].astype(np.float64)
-            if "CHAN_BW" in hdr:
-                bw = hdr["CHAN_BW"]
-                if isinstance(bw, (list, np.ndarray)):
-                    bw = bw[0]
-                if bw < 0:
-                    freq_axis_inverted = True
-            elif len(freq_temp) > 1 and freq_temp[0] > freq_temp[-1]:
-                freq_axis_inverted = True
-        else:
-            try:
-                data_hdu_index = 0
-                for i, hdu_item in enumerate(f):
-                    if hdu_item.is_image or isinstance(
-                        hdu_item, (fits.BinTableHDU, fits.TableHDU)
-                    ):
-                        if "NAXIS" in hdu_item.header and hdu_item.header["NAXIS"] > 0:
-                            if (
-                                "CTYPE3" in hdu_item.header
-                                and "FREQ" in hdu_item.header["CTYPE3"].upper()
-                            ):
-                                data_hdu_index = i
-                                break
-                            if (
-                                "CTYPE2" in hdu_item.header
-                                and "FREQ" in hdu_item.header["CTYPE2"].upper()
-                            ):
-                                data_hdu_index = i
-                                break
-                            if (
-                                "CTYPE1" in hdu_item.header
-                                and "FREQ" in hdu_item.header["CTYPE1"].upper()
-                            ):
-                                data_hdu_index = i
-                                break
-                if data_hdu_index == 0 and len(f) > 1:
-                    data_hdu_index = 1
-                hdr = f[data_hdu_index].header
-                if "DAT_FREQ" in f[data_hdu_index].columns.names:
-                    freq_temp = f[data_hdu_index].data["DAT_FREQ"][0].astype(np.float64)
-                else:
-                    freq_axis_num = ""
-                    for i in range(1, hdr.get("NAXIS", 0) + 1):
-                        if "FREQ" in hdr.get(f"CTYPE{i}", "").upper():
-                            freq_axis_num = str(i)
-                            break
-                    if freq_axis_num:
-                        crval = hdr.get(f"CRVAL{freq_axis_num}", 0)
-                        cdelt = hdr.get(f"CDELT{freq_axis_num}", 1)
-                        crpix = hdr.get(f"CRPIX{freq_axis_num}", 1)
-                        naxis = hdr.get(f"NAXIS{freq_axis_num}", hdr.get("NCHAN", 512))
-                        freq_temp = crval + (np.arange(naxis) - (crpix - 1)) * cdelt
-                        if cdelt < 0:
-                            freq_axis_inverted = True
-                    else:
-                        freq_temp = np.linspace(1000, 1500, hdr.get("NCHAN", 512))
-                config.TIME_RESO = _parse_float(hdr.get("TBIN"))
-                config.FREQ_RESO = _parse_int(hdr.get("NCHAN", len(freq_temp)))
-                nsblk = _parse_int(hdr.get("NSBLK"), 1)
-                naxis2 = _parse_int(hdr.get("NAXIS2", 0))
-                if naxis2 == 0 and "DATA" in f[data_hdu_index].columns.names:
-                    naxis2 = len(f[data_hdu_index].data)
-                config.FILE_LENG = nsblk * naxis2
-            except Exception as e_std:
-                print(f"Error procesando FITS estándar: {e_std}")
-                config.TIME_RESO = 5.12e-5
-                config.FREQ_RESO = 512
-                config.FILE_LENG = 100000
-                freq_temp = np.linspace(1000, 1500, config.FREQ_RESO)
-        if freq_axis_inverted:
-            config.FREQ = freq_temp[::-1]
-            config.DATA_NEEDS_REVERSAL = True
-        else:
-            config.FREQ = freq_temp
-            config.DATA_NEEDS_REVERSAL = False
-
-    if config.FREQ_RESO >= 512:
-        config.DOWN_FREQ_RATE = max(1, int(round(config.FREQ_RESO / 512)))
-    else:
-        config.DOWN_FREQ_RATE = 1
-    if config.TIME_RESO > 1e-9:
-        config.DOWN_TIME_RATE = max(1, int((49.152 * 16 / 1e6) / config.TIME_RESO))
-    else:
-        config.DOWN_TIME_RATE = 15
+"""Input/output helpers for PSRFITS and standard FITS files."""
+
+from __future__ import annotations
+
+from typing import List
+
+import numpy as np
+from astropy.io import fits
+
+from . import config
+
+
+def _parse_float(value: object, default: float = 0.0) -> float:
+    """Safely convert FITS header values to ``float``."""
+
+    try:
+        if isinstance(value, bytes):
+            value = value.decode()
+        if isinstance(value, str):
+            value = value.strip()
+            if value in {"*", "UNSET", ""}:
+                return default
+        return float(value)
+    except Exception:
+        return default
+
+
+def _parse_int(value: object, default: int = 0) -> int:
+    """Safely convert FITS header values to ``int``."""
+
+    try:
+        if isinstance(value, bytes):
+            value = value.decode()
+        if isinstance(value, str):
+            value = value.strip()
+            if value in {"*", "UNSET", ""}:
+                return default
+        return int(value)
+    except Exception:
+        return default
+
+
+def load_fits_file(file_name: str) -> np.ndarray:
+    """Load a FITS file and return the data array in shape (time, pol, channel)."""
+    global_vars = config
+    data_array = None
+    try:
+        with fits.open(file_name, memmap=True) as hdul:
+            if (
+                "SUBINT" in [hdu.name for hdu in hdul]
+                and "DATA" in hdul["SUBINT"].columns.names
+            ):
+                subint = hdul["SUBINT"]
+                hdr = subint.header
+                data_array = subint.data["DATA"]
+                nsubint = _parse_int(hdr.get("NAXIS2", len(data_array)))
+                nchan = _parse_int(hdr.get("NCHAN", 0))
+                npol = _parse_int(hdr.get("NPOL", 1))
+                nsblk = _parse_int(hdr.get("NSBLK", 0))
+                if nsblk == 0:
+                    nsblk = data_array.shape[1] // max(nchan * npol, 1)
+                data_array = data_array.reshape(nsubint, nchan, npol, nsblk).swapaxes(
+                    1, 2
+                )
+                data_array = data_array.reshape(nsubint * nsblk, npol, nchan)
+                data_array = data_array[:, :2, :]
+            else:
+                import fitsio
+
+                temp_data, h = fitsio.read(file_name, header=True)
+                if "DATA" in temp_data.dtype.names:
+                    nsub = _parse_int(h.get("NAXIS2", len(temp_data)))
+                    nsblk = _parse_int(h.get("NSBLK", 0))
+                    npol = _parse_int(h.get("NPOL", 1))
+                    nchan = _parse_int(h.get("NCHAN", 0))
+                    if nsblk == 0 and nchan and npol:
+                        nsblk = temp_data["DATA"].shape[1] // (nchan * npol)
+                    data_array = temp_data["DATA"].reshape(
+                        nsub * nsblk,
+                        npol,
+                        nchan,
+                    )[:, :2, :]
+                else:
+                    total_samples = _parse_int(h.get("NAXIS2", 1)) * _parse_int(h.get("NSBLK", 1))
+                    num_pols = _parse_int(h.get("NPOL", 2))
+                    num_chans = _parse_int(h.get("NCHAN", 512))
+                    data_array = temp_data.reshape(total_samples, num_pols, num_chans)[
+                        :, :2, :
+                    ]
+
+    except Exception as e:
+        print(f"[Error cargando FITS con fitsio/astropy] {e}")
+        try:
+            with fits.open(file_name) as f:
+                data_hdu = None
+                for hdu_item in f:
+                    if (
+                        hdu_item.data is not None
+                        and isinstance(hdu_item.data, np.ndarray)
+                        and hdu_item.data.ndim >= 3
+                    ):
+                        data_hdu = hdu_item
+                        break
+                if data_hdu is None and len(f) > 1:
+                    data_hdu = f[1]
+                elif data_hdu is None:
+                    data_hdu = f[0]
+                h = data_hdu.header
+                raw_data = data_hdu.data
+                nsub = _parse_int(h.get("NAXIS2", raw_data.shape[0]))
+                nsblk = _parse_int(h.get("NSBLK", 0))
+                npol = _parse_int(h.get("NPOL", 1))
+                nchan = _parse_int(h.get("NCHAN", raw_data.shape[-1]))
+                if nsblk == 0 and nchan and npol:
+                    nsblk = raw_data.size // (nsub * nchan * npol)
+                data_array = raw_data.reshape(nsub * nsblk, npol, nchan)[:, :2, :]
+        except Exception as e_astropy:
+            print(f"Fallo final al cargar con astropy: {e_astropy}")
+            raise
+    if data_array is None:
+        raise ValueError(f"No se pudieron cargar los datos de {file_name}")
+
+    if global_vars.DATA_NEEDS_REVERSAL:
+        print(
+            f">> Invirtiendo eje de frecuencia de los datos cargados para {file_name}"
+        )
+        data_array = np.ascontiguousarray(data_array[:, :, ::-1])
+    return data_array
+
+
+def get_obparams(file_name: str) -> None:
+    """Extract observation parameters and populate :mod:`config`."""
+    with fits.open(file_name, memmap=True) as f:
+        freq_axis_inverted = False
+        if "SUBINT" in [hdu.name for hdu in f] and "TBIN" in f["SUBINT"].header:
+            hdr = f["SUBINT"].header
+            sub_data = f["SUBINT"].data
+            config.TIME_RESO = _parse_float(hdr.get("TBIN"))
+            config.FREQ_RESO = _parse_int(hdr.get("NCHAN"))
+            nsblk = _parse_int(hdr.get("NSBLK"), 1)
+            naxis2 = _parse_int(hdr.get("NAXIS2"), 0)
+            if naxis2 == 0:
+                naxis2 = len(sub_data)
+            config.FILE_LENG = nsblk * naxis2
+            freq_temp = sub_data["DAT_FREQ"][0].astype(np.float64)
+            if "CHAN_BW" in hdr:
+                bw = hdr["CHAN_BW"]
+                if isinstance(bw, (list, np.ndarray)):
+                    bw = bw[0]
+                if bw < 0:
+                    freq_axis_inverted = True
+            elif len(freq_temp) > 1 and freq_temp[0] > freq_temp[-1]:
+                freq_axis_inverted = True
+        else:
+            try:
+                data_hdu_index = 0
+                for i, hdu_item in enumerate(f):
+                    if hdu_item.is_image or isinstance(
+                        hdu_item, (fits.BinTableHDU, fits.TableHDU)
+                    ):
+                        if "NAXIS" in hdu_item.header and hdu_item.header["NAXIS"] > 0:
+                            if (
+                                "CTYPE3" in hdu_item.header
+                                and "FREQ" in hdu_item.header["CTYPE3"].upper()
+                            ):
+                                data_hdu_index = i
+                                break
+                            if (
+                                "CTYPE2" in hdu_item.header
+                                and "FREQ" in hdu_item.header["CTYPE2"].upper()
+                            ):
+                                data_hdu_index = i
+                                break
+                            if (
+                                "CTYPE1" in hdu_item.header
+                                and "FREQ" in hdu_item.header["CTYPE1"].upper()
+                            ):
+                                data_hdu_index = i
+                                break
+                if data_hdu_index == 0 and len(f) > 1:
+                    data_hdu_index = 1
+                hdr = f[data_hdu_index].header
+                if "DAT_FREQ" in f[data_hdu_index].columns.names:
+                    freq_temp = f[data_hdu_index].data["DAT_FREQ"][0].astype(np.float64)
+                else:
+                    freq_axis_num = ""
+                    for i in range(1, hdr.get("NAXIS", 0) + 1):
+                        if "FREQ" in hdr.get(f"CTYPE{i}", "").upper():
+                            freq_axis_num = str(i)
+                            break
+                    if freq_axis_num:
+                        crval = hdr.get(f"CRVAL{freq_axis_num}", 0)
+                        cdelt = hdr.get(f"CDELT{freq_axis_num}", 1)
+                        crpix = hdr.get(f"CRPIX{freq_axis_num}", 1)
+                        naxis = hdr.get(f"NAXIS{freq_axis_num}", hdr.get("NCHAN", 512))
+                        freq_temp = crval + (np.arange(naxis) - (crpix - 1)) * cdelt
+                        if cdelt < 0:
+                            freq_axis_inverted = True
+                    else:
+                        freq_temp = np.linspace(1000, 1500, hdr.get("NCHAN", 512))
+                config.TIME_RESO = _parse_float(hdr.get("TBIN"))
+                config.FREQ_RESO = _parse_int(hdr.get("NCHAN", len(freq_temp)))
+                nsblk = _parse_int(hdr.get("NSBLK"), 1)
+                naxis2 = _parse_int(hdr.get("NAXIS2", 0))
+                if naxis2 == 0 and "DATA" in f[data_hdu_index].columns.names:
+                    naxis2 = len(f[data_hdu_index].data)
+                config.FILE_LENG = nsblk * naxis2
+            except Exception as e_std:
+                print(f"Error procesando FITS estándar: {e_std}")
+                config.TIME_RESO = 5.12e-5
+                config.FREQ_RESO = 512
+                config.FILE_LENG = 100000
+                freq_temp = np.linspace(1000, 1500, config.FREQ_RESO)
+        if freq_axis_inverted:
+            config.FREQ = freq_temp[::-1]
+            config.DATA_NEEDS_REVERSAL = True
+        else:
+            config.FREQ = freq_temp
+            config.DATA_NEEDS_REVERSAL = False
+
+    if config.FREQ_RESO >= 512:
+        config.DOWN_FREQ_RATE = max(1, int(round(config.FREQ_RESO / 512)))
+    else:
+        config.DOWN_FREQ_RATE = 1
+    if config.TIME_RESO > 1e-9:
+        config.DOWN_TIME_RATE = max(1, int((49.152 * 16 / 1e6) / config.TIME_RESO))
+    else:
+        config.DOWN_TIME_RATE = 15