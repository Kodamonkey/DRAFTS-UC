"""High level pipeline for FRB detection with CenterNet."""
from __future__ import annotations

import csv
import json
import logging
import time
from pathlib import Path
from typing import Iterable, List

import numpy as np
import torch

from ObjectDet.centernet_model import centernet
from ObjectDet.centernet_utils import get_res

from . import config
from .candidate import Candidate
from .dedispersion import d_dm_time_g
from .image_utils import (
    compute_snr,
    pixel_to_physical,
    postprocess_img,
    preprocess_img,
    save_detection_plot,
    plot_waterfall_block,
)
from .io import get_obparams, load_fits_file

logger = logging.getLogger(__name__)


def _load_model() -> torch.nn.Module:
    """Load the CenterNet model configured in :mod:`config`."""

    model = centernet(model_name=config.MODEL_NAME).to(config.DEVICE)
    state = torch.load(config.MODEL_PATH, map_location=config.DEVICE)
    model.load_state_dict(state)
    model.eval()
    return model


def _load_class_model() -> torch.nn.Module:
    """Load the binary classification model configured in :mod:`config`."""

    from BinaryClass.binary_model import BinaryNet

    model = BinaryNet(config.CLASS_MODEL_NAME, num_classes=2).to(config.DEVICE)
    state = torch.load(config.CLASS_MODEL_PATH, map_location=config.DEVICE)
    model.load_state_dict(state)
    model.eval()
    return model


def _find_fits_files(frb: str) -> List[Path]:
    """Return FITS files matching ``frb`` within ``config.DATA_DIR``."""

    return sorted(f for f in config.DATA_DIR.glob("*.fits") if frb in f.name)


def _ensure_csv_header(csv_path: Path) -> None:
    """Create ``csv_path`` with the standard candidate header if needed."""

    if csv_path.exists():
        return

    with csv_path.open("w", newline="") as f_csv:
        writer = csv.writer(f_csv)
        writer.writerow(
            [
                "file",
                "slice",
                "band",
                "prob",
                "dm_pc_cm-3",
                "t_sec",
                "t_sample",
                "x1",
                "y1",
                "x2",
                "y2",
                "snr",
                "class_prob",
<<<<<<< HEAD
                "is_burst",
                "patch_file",
=======
>>>>>>> 7798e879
            ]
        )


def _slice_parameters(width_total: int, slice_len: int) -> tuple[int, int]:
    """Return adjusted ``slice_len`` and number of slices for ``width_total``."""

    if width_total == 0:
        return 0, 0
    if width_total < slice_len:
        return width_total, 1
    return slice_len, width_total // slice_len


def _detect(model: torch.nn.Module, img_tensor: np.ndarray) -> tuple[list, list | None]:
    """Run the detection model and return confidences and boxes."""

    with torch.no_grad():
        hm, wh, offset = model(
            torch.from_numpy(img_tensor)
            .to(config.DEVICE)
            .float()
            .unsqueeze(0)
        )
    return get_res(hm, wh, offset, confidence=config.DET_PROB)


def _save_plot(
    img_rgb: np.ndarray,
    top_conf: Iterable,
    top_boxes: Iterable | None,
    out_img_path: Path,
    slice_idx: int,
    time_slice: int,
    band_name: str,
    band_suffix: str,
    fits_stem: str,
    slice_len: int,
) -> None:
    """Wrapper around :func:`save_detection_plot` with dynamic slice length."""

    prev_len = config.SLICE_LEN
    config.SLICE_LEN = slice_len
    save_detection_plot(
        img_rgb,
        top_conf,
        top_boxes,
        out_img_path,
        slice_idx,
        time_slice,
        band_name,
        band_suffix,
        config.DET_PROB,
        fits_stem,
    )
    config.SLICE_LEN = prev_len


def _save_patch_plot(patch: np.ndarray, out_path: Path) -> None:
    """Save a visualization of the classification patch."""

    import matplotlib.pyplot as plt

    plt.imshow(patch.T, origin="lower", aspect="auto", cmap="mako")
    plt.xlabel("Time samples")
    plt.ylabel("Frequency")
    plt.tight_layout()
    out_path.parent.mkdir(parents=True, exist_ok=True)
    plt.savefig(out_path, dpi=150)
    plt.close()


def _write_summary(summary: dict, save_path: Path) -> None:
    summary_path = save_path / "summary.json"
    with summary_path.open("w") as f_json:
        json.dump(summary, f_json, indent=2)
    logger.info("Resumen global escrito en %s", summary_path)


def _plot_waterfalls(
    data: np.ndarray,
    slice_len: int,
    time_slice: int,
    fits_stem: str,
    out_dir: Path,
) -> None:
    """Save frequency--time waterfall plots for each time block."""

    freq_ds = np.mean(
        config.FREQ.reshape(config.FREQ_RESO // config.DOWN_FREQ_RATE, config.DOWN_FREQ_RATE),
        axis=1,
    )
    time_reso_ds = config.TIME_RESO * config.DOWN_TIME_RATE
    out_dir.mkdir(parents=True, exist_ok=True)

    for j in range(time_slice):
        t0, t1 = j * slice_len, (j + 1) * slice_len
        block = data[t0:t1]
        if block.size == 0:
            continue
        plot_waterfall_block(
            data_block=block,
            freq=freq_ds,
            time_reso=time_reso_ds,
            block_size=block.shape[0],
            block_idx=j,
            save_dir=out_dir,
            filename=fits_stem,
        )


def _dedisperse_patch(
    data: np.ndarray,
    freq_down: np.ndarray,
    dm: float,
    sample: int,
    patch_len: int = 512,
) -> np.ndarray:
    """Dedisperse ``data`` at ``dm`` around ``sample`` and return a patch."""

    delays = (
        4.15
        * dm
        * (freq_down ** -2 - freq_down.max() ** -2)
        * 1e3
        / config.TIME_RESO
        / config.DOWN_TIME_RATE
    ).astype(np.int64)
    max_delay = int(delays.max())
    start = sample - patch_len // 2
    if start < 0:
        start = 0
    if start + patch_len + max_delay > data.shape[0]:
        start = max(0, data.shape[0] - (patch_len + max_delay))
    segment = data[start : start + patch_len + max_delay]
    patch = np.zeros((patch_len, freq_down.size), dtype=np.float32)
    for idx in range(freq_down.size):
        patch[:, idx] = segment[delays[idx] : delays[idx] + patch_len, idx]
    return patch


def _prep_patch(patch: np.ndarray) -> np.ndarray:
    """Normalize patch for classification."""

    patch = patch.copy()
    patch += 1
    patch /= np.mean(patch, axis=0)
    vmin, vmax = np.nanpercentile(patch, [5, 95])
    patch = np.clip(patch, vmin, vmax)
    patch = (patch - patch.min()) / (patch.max() - patch.min())
    return patch


<<<<<<< HEAD
def _classify_patch(model: torch.nn.Module, patch: np.ndarray) -> tuple[float, np.ndarray]:
    """Return probability from binary model for ``patch`` along with the processed patch."""
=======
def _classify_patch(model: torch.nn.Module, patch: np.ndarray) -> float:
    """Return probability from binary model for ``patch``."""
>>>>>>> 7798e879

    proc = _prep_patch(patch)
    tensor = torch.from_numpy(proc[None, None, :, :]).float().to(config.DEVICE)
    with torch.no_grad():
        out = model(tensor)
        prob = out.softmax(dim=1)[0, 1].item()
<<<<<<< HEAD
    return prob, proc
=======
    return prob
>>>>>>> 7798e879


def _process_file(
    det_model: torch.nn.Module,
    cls_model: torch.nn.Module,
    fits_path: Path,
    save_dir: Path,
) -> dict:
    """Process a single FITS file and return summary information."""

    t_start = time.time()
    logger.info("Procesando %s", fits_path.name)

    data = load_fits_file(str(fits_path))
    if data.shape[1] == 1:
        data = np.repeat(data, 2, axis=1)
    data = np.vstack([data, data[::-1, :]])

    n_time = (data.shape[0] // config.DOWN_TIME_RATE) * config.DOWN_TIME_RATE
    n_freq = (data.shape[2] // config.DOWN_FREQ_RATE) * config.DOWN_FREQ_RATE
    data = data[:n_time, :, :n_freq]
    data = (
        np.mean(
            data.reshape(
                n_time // config.DOWN_TIME_RATE,
                config.DOWN_TIME_RATE,
                2,
                n_freq // config.DOWN_FREQ_RATE,
                config.DOWN_FREQ_RATE,
            ),
            axis=(1, 4),
        )
        .mean(axis=1)
        .astype(np.float32)
    )

    freq_down = np.mean(
        config.FREQ.reshape(config.FREQ_RESO // config.DOWN_FREQ_RATE, config.DOWN_FREQ_RATE),
        axis=1,
    )

    height = config.DM_max - config.DM_min + 1
    width_total = config.FILE_LENG // config.DOWN_TIME_RATE

    slice_len, time_slice = _slice_parameters(width_total, config.SLICE_LEN)

    waterfall_dir = save_dir / "Waterfalls" / fits_path.stem
    _plot_waterfalls(data, slice_len, time_slice, fits_path.stem, waterfall_dir)

    dm_time = d_dm_time_g(data, height=height, width=width_total)

    slice_duration = slice_len * config.TIME_RESO * config.DOWN_TIME_RATE
    logger.info(
        "Análisis de %s con %d slices de %d muestras (%.3f s cada uno)",
        fits_path.name,
        time_slice,
        slice_len,
        slice_duration,
    )

    csv_file = save_dir / f"{fits_path.stem}.candidates.csv"
    _ensure_csv_header(csv_file)

    cand_counter = 0
    prob_max = 0.0
    snr_list: List[float] = []

    band_configs = (
        [
            (0, "fullband", "Full Band"),
            (1, "lowband", "Low Band"),
            (2, "highband", "High Band"),
        ]
        if config.USE_MULTI_BAND
        else [(0, "fullband", "Full Band")]
    )

    for j in range(time_slice):
        slice_cube = dm_time[:, :, slice_len * j : slice_len * (j + 1)]
        for band_idx, band_suffix, band_name in band_configs:
            band_img = slice_cube[band_idx]
            img_tensor = preprocess_img(band_img)

            top_conf, top_boxes = _detect(det_model, img_tensor)
            if top_boxes is None:
                continue

            img_rgb = postprocess_img(img_tensor)
            for conf, box in zip(top_conf, top_boxes):
                dm_val, t_sec, t_sample = pixel_to_physical(
                    (box[0] + box[2]) / 2,
                    (box[1] + box[3]) / 2,
                    slice_len,
                )
                snr_val = compute_snr(band_img, tuple(map(int, box)))
                snr_list.append(snr_val)
                global_sample = j * slice_len + int(t_sample)
                patch = _dedisperse_patch(data, freq_down, dm_val, global_sample)
<<<<<<< HEAD
                class_prob, proc_patch = _classify_patch(cls_model, patch)
                is_burst = class_prob >= config.CLASS_PROB
                patch_dir = save_dir / "Patches" / fits_path.stem
                patch_path = patch_dir / f"patch_slice{j}_band{band_idx}_cand{cand_counter+1}.png"
                _save_patch_plot(proc_patch, patch_path)
=======
                class_prob = _classify_patch(cls_model, patch)
>>>>>>> 7798e879
                cand = Candidate(
                    fits_path.name,
                    j,
                    band_idx,
                    float(conf),
                    dm_val,
                    t_sec,
                    t_sample,
                    tuple(map(int, box)),
                    snr_val,
                    class_prob,
<<<<<<< HEAD
                    is_burst,
                    patch_path.name,
                )
                cand_counter += 1
                prob_max = max(prob_max, float(conf))
                with csv_file.open("a", newline="") as f_csv:
                    writer = csv.writer(f_csv)
                    writer.writerow(cand.to_row())
                logger.info(
                    "Candidato DM %.2f t=%.3f s conf=%.2f class=%.2f -> %s",
                    dm_val,
                    t_sec,
                    conf,
                    class_prob,
                    "BURST" if is_burst else "no burst",
                )
=======
                )
                cand_counter += 1
                prob_max = max(prob_max, float(conf))
                with csv_file.open("a", newline="") as f_csv:
                    writer = csv.writer(f_csv)
                    writer.writerow(cand.to_row())
>>>>>>> 7798e879

            out_img_path = save_dir / f"{fits_path.stem}_slice{j}_{band_suffix}.png"
            _save_plot(
                img_rgb,
                top_conf,
                top_boxes,
                out_img_path,
                j,
                time_slice,
                band_name,
                band_suffix,
                fits_path.stem,
                slice_len,
            )

    runtime = time.time() - t_start
    logger.info(
        "\u25b6 %s: %d candidatos, max prob %.2f, \u23f1 %.1f s",
        fits_path.name,
        cand_counter,
        prob_max,
        runtime,
    )

    return {
        "n_candidates": cand_counter,
        "runtime_s": runtime,
        "max_prob": float(prob_max),
        "mean_snr": float(np.mean(snr_list)) if snr_list else 0.0,
    }


def run_pipeline() -> None:
    """Run the full FRB detection pipeline."""

    logging.basicConfig(level=logging.INFO, format="[%(levelname)s] %(message)s")

    save_dir = config.RESULTS_DIR / config.MODEL_NAME
    save_dir.mkdir(parents=True, exist_ok=True)

    det_model = _load_model()
    cls_model = _load_class_model()

    summary: dict[str, dict] = {}
    for frb in config.FRB_TARGETS:
        file_list = _find_fits_files(frb)
        if not file_list:
            continue

        get_obparams(str(file_list[0]))
        for fits_path in file_list:
            summary[fits_path.name] = _process_file(det_model, cls_model, fits_path, save_dir)

    _write_summary(summary, save_dir)<|MERGE_RESOLUTION|>--- conflicted
+++ resolved
@@ -1,456 +1,430 @@
-"""High level pipeline for FRB detection with CenterNet."""
-from __future__ import annotations
-
-import csv
-import json
-import logging
-import time
-from pathlib import Path
-from typing import Iterable, List
-
-import numpy as np
-import torch
-
-from ObjectDet.centernet_model import centernet
-from ObjectDet.centernet_utils import get_res
-
-from . import config
-from .candidate import Candidate
-from .dedispersion import d_dm_time_g
-from .image_utils import (
-    compute_snr,
-    pixel_to_physical,
-    postprocess_img,
-    preprocess_img,
-    save_detection_plot,
-    plot_waterfall_block,
-)
-from .io import get_obparams, load_fits_file
-
-logger = logging.getLogger(__name__)
-
-
-def _load_model() -> torch.nn.Module:
-    """Load the CenterNet model configured in :mod:`config`."""
-
-    model = centernet(model_name=config.MODEL_NAME).to(config.DEVICE)
-    state = torch.load(config.MODEL_PATH, map_location=config.DEVICE)
-    model.load_state_dict(state)
-    model.eval()
-    return model
-
-
-def _load_class_model() -> torch.nn.Module:
-    """Load the binary classification model configured in :mod:`config`."""
-
-    from BinaryClass.binary_model import BinaryNet
-
-    model = BinaryNet(config.CLASS_MODEL_NAME, num_classes=2).to(config.DEVICE)
-    state = torch.load(config.CLASS_MODEL_PATH, map_location=config.DEVICE)
-    model.load_state_dict(state)
-    model.eval()
-    return model
-
-
-def _find_fits_files(frb: str) -> List[Path]:
-    """Return FITS files matching ``frb`` within ``config.DATA_DIR``."""
-
-    return sorted(f for f in config.DATA_DIR.glob("*.fits") if frb in f.name)
-
-
-def _ensure_csv_header(csv_path: Path) -> None:
-    """Create ``csv_path`` with the standard candidate header if needed."""
-
-    if csv_path.exists():
-        return
-
-    with csv_path.open("w", newline="") as f_csv:
-        writer = csv.writer(f_csv)
-        writer.writerow(
-            [
-                "file",
-                "slice",
-                "band",
-                "prob",
-                "dm_pc_cm-3",
-                "t_sec",
-                "t_sample",
-                "x1",
-                "y1",
-                "x2",
-                "y2",
-                "snr",
-                "class_prob",
-<<<<<<< HEAD
-                "is_burst",
-                "patch_file",
-=======
->>>>>>> 7798e879
-            ]
-        )
-
-
-def _slice_parameters(width_total: int, slice_len: int) -> tuple[int, int]:
-    """Return adjusted ``slice_len`` and number of slices for ``width_total``."""
-
-    if width_total == 0:
-        return 0, 0
-    if width_total < slice_len:
-        return width_total, 1
-    return slice_len, width_total // slice_len
-
-
-def _detect(model: torch.nn.Module, img_tensor: np.ndarray) -> tuple[list, list | None]:
-    """Run the detection model and return confidences and boxes."""
-
-    with torch.no_grad():
-        hm, wh, offset = model(
-            torch.from_numpy(img_tensor)
-            .to(config.DEVICE)
-            .float()
-            .unsqueeze(0)
-        )
-    return get_res(hm, wh, offset, confidence=config.DET_PROB)
-
-
-def _save_plot(
-    img_rgb: np.ndarray,
-    top_conf: Iterable,
-    top_boxes: Iterable | None,
-    out_img_path: Path,
-    slice_idx: int,
-    time_slice: int,
-    band_name: str,
-    band_suffix: str,
-    fits_stem: str,
-    slice_len: int,
-) -> None:
-    """Wrapper around :func:`save_detection_plot` with dynamic slice length."""
-
-    prev_len = config.SLICE_LEN
-    config.SLICE_LEN = slice_len
-    save_detection_plot(
-        img_rgb,
-        top_conf,
-        top_boxes,
-        out_img_path,
-        slice_idx,
-        time_slice,
-        band_name,
-        band_suffix,
-        config.DET_PROB,
-        fits_stem,
-    )
-    config.SLICE_LEN = prev_len
-
-
-def _save_patch_plot(patch: np.ndarray, out_path: Path) -> None:
-    """Save a visualization of the classification patch."""
-
-    import matplotlib.pyplot as plt
-
-    plt.imshow(patch.T, origin="lower", aspect="auto", cmap="mako")
-    plt.xlabel("Time samples")
-    plt.ylabel("Frequency")
-    plt.tight_layout()
-    out_path.parent.mkdir(parents=True, exist_ok=True)
-    plt.savefig(out_path, dpi=150)
-    plt.close()
-
-
-def _write_summary(summary: dict, save_path: Path) -> None:
-    summary_path = save_path / "summary.json"
-    with summary_path.open("w") as f_json:
-        json.dump(summary, f_json, indent=2)
-    logger.info("Resumen global escrito en %s", summary_path)
-
-
-def _plot_waterfalls(
-    data: np.ndarray,
-    slice_len: int,
-    time_slice: int,
-    fits_stem: str,
-    out_dir: Path,
-) -> None:
-    """Save frequency--time waterfall plots for each time block."""
-
-    freq_ds = np.mean(
-        config.FREQ.reshape(config.FREQ_RESO // config.DOWN_FREQ_RATE, config.DOWN_FREQ_RATE),
-        axis=1,
-    )
-    time_reso_ds = config.TIME_RESO * config.DOWN_TIME_RATE
-    out_dir.mkdir(parents=True, exist_ok=True)
-
-    for j in range(time_slice):
-        t0, t1 = j * slice_len, (j + 1) * slice_len
-        block = data[t0:t1]
-        if block.size == 0:
-            continue
-        plot_waterfall_block(
-            data_block=block,
-            freq=freq_ds,
-            time_reso=time_reso_ds,
-            block_size=block.shape[0],
-            block_idx=j,
-            save_dir=out_dir,
-            filename=fits_stem,
-        )
-
-
-def _dedisperse_patch(
-    data: np.ndarray,
-    freq_down: np.ndarray,
-    dm: float,
-    sample: int,
-    patch_len: int = 512,
-) -> np.ndarray:
-    """Dedisperse ``data`` at ``dm`` around ``sample`` and return a patch."""
-
-    delays = (
-        4.15
-        * dm
-        * (freq_down ** -2 - freq_down.max() ** -2)
-        * 1e3
-        / config.TIME_RESO
-        / config.DOWN_TIME_RATE
-    ).astype(np.int64)
-    max_delay = int(delays.max())
-    start = sample - patch_len // 2
-    if start < 0:
-        start = 0
-    if start + patch_len + max_delay > data.shape[0]:
-        start = max(0, data.shape[0] - (patch_len + max_delay))
-    segment = data[start : start + patch_len + max_delay]
-    patch = np.zeros((patch_len, freq_down.size), dtype=np.float32)
-    for idx in range(freq_down.size):
-        patch[:, idx] = segment[delays[idx] : delays[idx] + patch_len, idx]
-    return patch
-
-
-def _prep_patch(patch: np.ndarray) -> np.ndarray:
-    """Normalize patch for classification."""
-
-    patch = patch.copy()
-    patch += 1
-    patch /= np.mean(patch, axis=0)
-    vmin, vmax = np.nanpercentile(patch, [5, 95])
-    patch = np.clip(patch, vmin, vmax)
-    patch = (patch - patch.min()) / (patch.max() - patch.min())
-    return patch
-
-
-<<<<<<< HEAD
-def _classify_patch(model: torch.nn.Module, patch: np.ndarray) -> tuple[float, np.ndarray]:
-    """Return probability from binary model for ``patch`` along with the processed patch."""
-=======
-def _classify_patch(model: torch.nn.Module, patch: np.ndarray) -> float:
-    """Return probability from binary model for ``patch``."""
->>>>>>> 7798e879
-
-    proc = _prep_patch(patch)
-    tensor = torch.from_numpy(proc[None, None, :, :]).float().to(config.DEVICE)
-    with torch.no_grad():
-        out = model(tensor)
-        prob = out.softmax(dim=1)[0, 1].item()
-<<<<<<< HEAD
-    return prob, proc
-=======
-    return prob
->>>>>>> 7798e879
-
-
-def _process_file(
-    det_model: torch.nn.Module,
-    cls_model: torch.nn.Module,
-    fits_path: Path,
-    save_dir: Path,
-) -> dict:
-    """Process a single FITS file and return summary information."""
-
-    t_start = time.time()
-    logger.info("Procesando %s", fits_path.name)
-
-    data = load_fits_file(str(fits_path))
-    if data.shape[1] == 1:
-        data = np.repeat(data, 2, axis=1)
-    data = np.vstack([data, data[::-1, :]])
-
-    n_time = (data.shape[0] // config.DOWN_TIME_RATE) * config.DOWN_TIME_RATE
-    n_freq = (data.shape[2] // config.DOWN_FREQ_RATE) * config.DOWN_FREQ_RATE
-    data = data[:n_time, :, :n_freq]
-    data = (
-        np.mean(
-            data.reshape(
-                n_time // config.DOWN_TIME_RATE,
-                config.DOWN_TIME_RATE,
-                2,
-                n_freq // config.DOWN_FREQ_RATE,
-                config.DOWN_FREQ_RATE,
-            ),
-            axis=(1, 4),
-        )
-        .mean(axis=1)
-        .astype(np.float32)
-    )
-
-    freq_down = np.mean(
-        config.FREQ.reshape(config.FREQ_RESO // config.DOWN_FREQ_RATE, config.DOWN_FREQ_RATE),
-        axis=1,
-    )
-
-    height = config.DM_max - config.DM_min + 1
-    width_total = config.FILE_LENG // config.DOWN_TIME_RATE
-
-    slice_len, time_slice = _slice_parameters(width_total, config.SLICE_LEN)
-
-    waterfall_dir = save_dir / "Waterfalls" / fits_path.stem
-    _plot_waterfalls(data, slice_len, time_slice, fits_path.stem, waterfall_dir)
-
-    dm_time = d_dm_time_g(data, height=height, width=width_total)
-
-    slice_duration = slice_len * config.TIME_RESO * config.DOWN_TIME_RATE
-    logger.info(
-        "Análisis de %s con %d slices de %d muestras (%.3f s cada uno)",
-        fits_path.name,
-        time_slice,
-        slice_len,
-        slice_duration,
-    )
-
-    csv_file = save_dir / f"{fits_path.stem}.candidates.csv"
-    _ensure_csv_header(csv_file)
-
-    cand_counter = 0
-    prob_max = 0.0
-    snr_list: List[float] = []
-
-    band_configs = (
-        [
-            (0, "fullband", "Full Band"),
-            (1, "lowband", "Low Band"),
-            (2, "highband", "High Band"),
-        ]
-        if config.USE_MULTI_BAND
-        else [(0, "fullband", "Full Band")]
-    )
-
-    for j in range(time_slice):
-        slice_cube = dm_time[:, :, slice_len * j : slice_len * (j + 1)]
-        for band_idx, band_suffix, band_name in band_configs:
-            band_img = slice_cube[band_idx]
-            img_tensor = preprocess_img(band_img)
-
-            top_conf, top_boxes = _detect(det_model, img_tensor)
-            if top_boxes is None:
-                continue
-
-            img_rgb = postprocess_img(img_tensor)
-            for conf, box in zip(top_conf, top_boxes):
-                dm_val, t_sec, t_sample = pixel_to_physical(
-                    (box[0] + box[2]) / 2,
-                    (box[1] + box[3]) / 2,
-                    slice_len,
-                )
-                snr_val = compute_snr(band_img, tuple(map(int, box)))
-                snr_list.append(snr_val)
-                global_sample = j * slice_len + int(t_sample)
-                patch = _dedisperse_patch(data, freq_down, dm_val, global_sample)
-<<<<<<< HEAD
-                class_prob, proc_patch = _classify_patch(cls_model, patch)
-                is_burst = class_prob >= config.CLASS_PROB
-                patch_dir = save_dir / "Patches" / fits_path.stem
-                patch_path = patch_dir / f"patch_slice{j}_band{band_idx}_cand{cand_counter+1}.png"
-                _save_patch_plot(proc_patch, patch_path)
-=======
-                class_prob = _classify_patch(cls_model, patch)
->>>>>>> 7798e879
-                cand = Candidate(
-                    fits_path.name,
-                    j,
-                    band_idx,
-                    float(conf),
-                    dm_val,
-                    t_sec,
-                    t_sample,
-                    tuple(map(int, box)),
-                    snr_val,
-                    class_prob,
-<<<<<<< HEAD
-                    is_burst,
-                    patch_path.name,
-                )
-                cand_counter += 1
-                prob_max = max(prob_max, float(conf))
-                with csv_file.open("a", newline="") as f_csv:
-                    writer = csv.writer(f_csv)
-                    writer.writerow(cand.to_row())
-                logger.info(
-                    "Candidato DM %.2f t=%.3f s conf=%.2f class=%.2f -> %s",
-                    dm_val,
-                    t_sec,
-                    conf,
-                    class_prob,
-                    "BURST" if is_burst else "no burst",
-                )
-=======
-                )
-                cand_counter += 1
-                prob_max = max(prob_max, float(conf))
-                with csv_file.open("a", newline="") as f_csv:
-                    writer = csv.writer(f_csv)
-                    writer.writerow(cand.to_row())
->>>>>>> 7798e879
-
-            out_img_path = save_dir / f"{fits_path.stem}_slice{j}_{band_suffix}.png"
-            _save_plot(
-                img_rgb,
-                top_conf,
-                top_boxes,
-                out_img_path,
-                j,
-                time_slice,
-                band_name,
-                band_suffix,
-                fits_path.stem,
-                slice_len,
-            )
-
-    runtime = time.time() - t_start
-    logger.info(
-        "\u25b6 %s: %d candidatos, max prob %.2f, \u23f1 %.1f s",
-        fits_path.name,
-        cand_counter,
-        prob_max,
-        runtime,
-    )
-
-    return {
-        "n_candidates": cand_counter,
-        "runtime_s": runtime,
-        "max_prob": float(prob_max),
-        "mean_snr": float(np.mean(snr_list)) if snr_list else 0.0,
-    }
-
-
-def run_pipeline() -> None:
-    """Run the full FRB detection pipeline."""
-
-    logging.basicConfig(level=logging.INFO, format="[%(levelname)s] %(message)s")
-
-    save_dir = config.RESULTS_DIR / config.MODEL_NAME
-    save_dir.mkdir(parents=True, exist_ok=True)
-
-    det_model = _load_model()
-    cls_model = _load_class_model()
-
-    summary: dict[str, dict] = {}
-    for frb in config.FRB_TARGETS:
-        file_list = _find_fits_files(frb)
-        if not file_list:
-            continue
-
-        get_obparams(str(file_list[0]))
-        for fits_path in file_list:
-            summary[fits_path.name] = _process_file(det_model, cls_model, fits_path, save_dir)
-
+"""High level pipeline for FRB detection with CenterNet."""
+from __future__ import annotations
+
+import csv
+import json
+import logging
+import time
+from pathlib import Path
+from typing import Iterable, List
+
+import numpy as np
+import torch
+
+from ObjectDet.centernet_model import centernet
+from ObjectDet.centernet_utils import get_res
+
+from . import config
+from .candidate import Candidate
+from .dedispersion import d_dm_time_g
+from .image_utils import (
+    compute_snr,
+    pixel_to_physical,
+    postprocess_img,
+    preprocess_img,
+    save_detection_plot,
+    plot_waterfall_block,
+)
+from .io import get_obparams, load_fits_file
+
+logger = logging.getLogger(__name__)
+
+
+def _load_model() -> torch.nn.Module:
+    """Load the CenterNet model configured in :mod:`config`."""
+
+    model = centernet(model_name=config.MODEL_NAME).to(config.DEVICE)
+    state = torch.load(config.MODEL_PATH, map_location=config.DEVICE)
+    model.load_state_dict(state)
+    model.eval()
+    return model
+
+
+def _load_class_model() -> torch.nn.Module:
+    """Load the binary classification model configured in :mod:`config`."""
+
+    from BinaryClass.binary_model import BinaryNet
+
+    model = BinaryNet(config.CLASS_MODEL_NAME, num_classes=2).to(config.DEVICE)
+    state = torch.load(config.CLASS_MODEL_PATH, map_location=config.DEVICE)
+    model.load_state_dict(state)
+    model.eval()
+    return model
+
+
+def _find_fits_files(frb: str) -> List[Path]:
+    """Return FITS files matching ``frb`` within ``config.DATA_DIR``."""
+
+    return sorted(f for f in config.DATA_DIR.glob("*.fits") if frb in f.name)
+
+
+def _ensure_csv_header(csv_path: Path) -> None:
+    """Create ``csv_path`` with the standard candidate header if needed."""
+
+    if csv_path.exists():
+        return
+
+    with csv_path.open("w", newline="") as f_csv:
+        writer = csv.writer(f_csv)
+        writer.writerow(
+            [
+                "file",
+                "slice",
+                "band",
+                "prob",
+                "dm_pc_cm-3",
+                "t_sec",
+                "t_sample",
+                "x1",
+                "y1",
+                "x2",
+                "y2",
+                "snr",
+                "class_prob",
+                "is_burst",
+                "patch_file",
+            ]
+        )
+
+
+def _slice_parameters(width_total: int, slice_len: int) -> tuple[int, int]:
+    """Return adjusted ``slice_len`` and number of slices for ``width_total``."""
+
+    if width_total == 0:
+        return 0, 0
+    if width_total < slice_len:
+        return width_total, 1
+    return slice_len, width_total // slice_len
+
+
+def _detect(model: torch.nn.Module, img_tensor: np.ndarray) -> tuple[list, list | None]:
+    """Run the detection model and return confidences and boxes."""
+
+    with torch.no_grad():
+        hm, wh, offset = model(
+            torch.from_numpy(img_tensor)
+            .to(config.DEVICE)
+            .float()
+            .unsqueeze(0)
+        )
+    return get_res(hm, wh, offset, confidence=config.DET_PROB)
+
+
+def _save_plot(
+    img_rgb: np.ndarray,
+    top_conf: Iterable,
+    top_boxes: Iterable | None,
+    out_img_path: Path,
+    slice_idx: int,
+    time_slice: int,
+    band_name: str,
+    band_suffix: str,
+    fits_stem: str,
+    slice_len: int,
+) -> None:
+    """Wrapper around :func:`save_detection_plot` with dynamic slice length."""
+
+    prev_len = config.SLICE_LEN
+    config.SLICE_LEN = slice_len
+    save_detection_plot(
+        img_rgb,
+        top_conf,
+        top_boxes,
+        out_img_path,
+        slice_idx,
+        time_slice,
+        band_name,
+        band_suffix,
+        config.DET_PROB,
+        fits_stem,
+    )
+    config.SLICE_LEN = prev_len
+
+
+def _save_patch_plot(patch: np.ndarray, out_path: Path) -> None:
+    """Save a visualization of the classification patch."""
+
+    import matplotlib.pyplot as plt
+
+    plt.imshow(patch.T, origin="lower", aspect="auto", cmap="mako")
+    plt.xlabel("Time samples")
+    plt.ylabel("Frequency")
+    plt.tight_layout()
+    out_path.parent.mkdir(parents=True, exist_ok=True)
+    plt.savefig(out_path, dpi=150)
+    plt.close()
+
+
+def _write_summary(summary: dict, save_path: Path) -> None:
+    summary_path = save_path / "summary.json"
+    with summary_path.open("w") as f_json:
+        json.dump(summary, f_json, indent=2)
+    logger.info("Resumen global escrito en %s", summary_path)
+
+
+def _plot_waterfalls(
+    data: np.ndarray,
+    slice_len: int,
+    time_slice: int,
+    fits_stem: str,
+    out_dir: Path,
+) -> None:
+    """Save frequency--time waterfall plots for each time block."""
+
+    freq_ds = np.mean(
+        config.FREQ.reshape(config.FREQ_RESO // config.DOWN_FREQ_RATE, config.DOWN_FREQ_RATE),
+        axis=1,
+    )
+    time_reso_ds = config.TIME_RESO * config.DOWN_TIME_RATE
+    out_dir.mkdir(parents=True, exist_ok=True)
+
+    for j in range(time_slice):
+        t0, t1 = j * slice_len, (j + 1) * slice_len
+        block = data[t0:t1]
+        if block.size == 0:
+            continue
+        plot_waterfall_block(
+            data_block=block,
+            freq=freq_ds,
+            time_reso=time_reso_ds,
+            block_size=block.shape[0],
+            block_idx=j,
+            save_dir=out_dir,
+            filename=fits_stem,
+        )
+
+
+def _dedisperse_patch(
+    data: np.ndarray,
+    freq_down: np.ndarray,
+    dm: float,
+    sample: int,
+    patch_len: int = 512,
+) -> np.ndarray:
+    """Dedisperse ``data`` at ``dm`` around ``sample`` and return a patch."""
+
+    delays = (
+        4.15
+        * dm
+        * (freq_down ** -2 - freq_down.max() ** -2)
+        * 1e3
+        / config.TIME_RESO
+        / config.DOWN_TIME_RATE
+    ).astype(np.int64)
+    max_delay = int(delays.max())
+    start = sample - patch_len // 2
+    if start < 0:
+        start = 0
+    if start + patch_len + max_delay > data.shape[0]:
+        start = max(0, data.shape[0] - (patch_len + max_delay))
+    segment = data[start : start + patch_len + max_delay]
+    patch = np.zeros((patch_len, freq_down.size), dtype=np.float32)
+    for idx in range(freq_down.size):
+        patch[:, idx] = segment[delays[idx] : delays[idx] + patch_len, idx]
+    return patch
+
+
+def _prep_patch(patch: np.ndarray) -> np.ndarray:
+    """Normalize patch for classification."""
+
+    patch = patch.copy()
+    patch += 1
+    patch /= np.mean(patch, axis=0)
+    vmin, vmax = np.nanpercentile(patch, [5, 95])
+    patch = np.clip(patch, vmin, vmax)
+    patch = (patch - patch.min()) / (patch.max() - patch.min())
+    return patch
+
+def _classify_patch(model: torch.nn.Module, patch: np.ndarray) -> tuple[float, np.ndarray]:
+    """Return probability from binary model for ``patch`` along with the processed patch."""
+
+    proc = _prep_patch(patch)
+    tensor = torch.from_numpy(proc[None, None, :, :]).float().to(config.DEVICE)
+    with torch.no_grad():
+        out = model(tensor)
+        prob = out.softmax(dim=1)[0, 1].item()
+    return prob, proc
+
+
+def _process_file(
+    det_model: torch.nn.Module,
+    cls_model: torch.nn.Module,
+    fits_path: Path,
+    save_dir: Path,
+) -> dict:
+    """Process a single FITS file and return summary information."""
+
+    t_start = time.time()
+    logger.info("Procesando %s", fits_path.name)
+
+    data = load_fits_file(str(fits_path))
+    if data.shape[1] == 1:
+        data = np.repeat(data, 2, axis=1)
+    data = np.vstack([data, data[::-1, :]])
+
+    n_time = (data.shape[0] // config.DOWN_TIME_RATE) * config.DOWN_TIME_RATE
+    n_freq = (data.shape[2] // config.DOWN_FREQ_RATE) * config.DOWN_FREQ_RATE
+    data = data[:n_time, :, :n_freq]
+    data = (
+        np.mean(
+            data.reshape(
+                n_time // config.DOWN_TIME_RATE,
+                config.DOWN_TIME_RATE,
+                2,
+                n_freq // config.DOWN_FREQ_RATE,
+                config.DOWN_FREQ_RATE,
+            ),
+            axis=(1, 4),
+        )
+        .mean(axis=1)
+        .astype(np.float32)
+    )
+
+    freq_down = np.mean(
+        config.FREQ.reshape(config.FREQ_RESO // config.DOWN_FREQ_RATE, config.DOWN_FREQ_RATE),
+        axis=1,
+    )
+
+    height = config.DM_max - config.DM_min + 1
+    width_total = config.FILE_LENG // config.DOWN_TIME_RATE
+
+    slice_len, time_slice = _slice_parameters(width_total, config.SLICE_LEN)
+
+    waterfall_dir = save_dir / "Waterfalls" / fits_path.stem
+    _plot_waterfalls(data, slice_len, time_slice, fits_path.stem, waterfall_dir)
+
+    dm_time = d_dm_time_g(data, height=height, width=width_total)
+
+    slice_duration = slice_len * config.TIME_RESO * config.DOWN_TIME_RATE
+    logger.info(
+        "Análisis de %s con %d slices de %d muestras (%.3f s cada uno)",
+        fits_path.name,
+        time_slice,
+        slice_len,
+        slice_duration,
+    )
+
+    csv_file = save_dir / f"{fits_path.stem}.candidates.csv"
+    _ensure_csv_header(csv_file)
+
+    cand_counter = 0
+    prob_max = 0.0
+    snr_list: List[float] = []
+
+    band_configs = (
+        [
+            (0, "fullband", "Full Band"),
+            (1, "lowband", "Low Band"),
+            (2, "highband", "High Band"),
+        ]
+        if config.USE_MULTI_BAND
+        else [(0, "fullband", "Full Band")]
+    )
+
+    for j in range(time_slice):
+        slice_cube = dm_time[:, :, slice_len * j : slice_len * (j + 1)]
+        for band_idx, band_suffix, band_name in band_configs:
+            band_img = slice_cube[band_idx]
+            img_tensor = preprocess_img(band_img)
+
+            top_conf, top_boxes = _detect(det_model, img_tensor)
+            if top_boxes is None:
+                continue
+
+            img_rgb = postprocess_img(img_tensor)
+            for conf, box in zip(top_conf, top_boxes):
+                dm_val, t_sec, t_sample = pixel_to_physical(
+                    (box[0] + box[2]) / 2,
+                    (box[1] + box[3]) / 2,
+                    slice_len,
+                )
+                snr_val = compute_snr(band_img, tuple(map(int, box)))
+                snr_list.append(snr_val)
+                global_sample = j * slice_len + int(t_sample)
+                patch = _dedisperse_patch(data, freq_down, dm_val, global_sample)
+                class_prob, proc_patch = _classify_patch(cls_model, patch)
+                is_burst = class_prob >= config.CLASS_PROB
+                patch_dir = save_dir / "Patches" / fits_path.stem
+                patch_path = patch_dir / f"patch_slice{j}_band{band_idx}_cand{cand_counter+1}.png"
+                _save_patch_plot(proc_patch, patch_path)
+                cand = Candidate(
+                    fits_path.name,
+                    j,
+                    band_idx,
+                    float(conf),
+                    dm_val,
+                    t_sec,
+                    t_sample,
+                    tuple(map(int, box)),
+                    snr_val,
+                    class_prob,
+                    is_burst,
+                    patch_path.name,
+                )
+                cand_counter += 1
+                prob_max = max(prob_max, float(conf))
+                with csv_file.open("a", newline="") as f_csv:
+                    writer = csv.writer(f_csv)
+                    writer.writerow(cand.to_row())
+                logger.info(
+                    "Candidato DM %.2f t=%.3f s conf=%.2f class=%.2f -> %s",
+                    dm_val,
+                    t_sec,
+                    conf,
+                    class_prob,
+                    "BURST" if is_burst else "no burst",
+                )
+
+            out_img_path = save_dir / f"{fits_path.stem}_slice{j}_{band_suffix}.png"
+            _save_plot(
+                img_rgb,
+                top_conf,
+                top_boxes,
+                out_img_path,
+                j,
+                time_slice,
+                band_name,
+                band_suffix,
+                fits_path.stem,
+                slice_len,
+            )
+
+    runtime = time.time() - t_start
+    logger.info(
+        "\u25b6 %s: %d candidatos, max prob %.2f, \u23f1 %.1f s",
+        fits_path.name,
+        cand_counter,
+        prob_max,
+        runtime,
+    )
+
+    return {
+        "n_candidates": cand_counter,
+        "runtime_s": runtime,
+        "max_prob": float(prob_max),
+        "mean_snr": float(np.mean(snr_list)) if snr_list else 0.0,
+    }
+
+
+def run_pipeline() -> None:
+    """Run the full FRB detection pipeline."""
+
+    logging.basicConfig(level=logging.INFO, format="[%(levelname)s] %(message)s")
+
+    save_dir = config.RESULTS_DIR / config.MODEL_NAME
+    save_dir.mkdir(parents=True, exist_ok=True)
+
+    det_model = _load_model()
+    cls_model = _load_class_model()
+
+    summary: dict[str, dict] = {}
+    for frb in config.FRB_TARGETS:
+        file_list = _find_fits_files(frb)
+        if not file_list:
+            continue
+
+        get_obparams(str(file_list[0]))
+        for fits_path in file_list:
+            summary[fits_path.name] = _process_file(det_model, cls_model, fits_path, save_dir)
+
     _write_summary(summary, save_dir)