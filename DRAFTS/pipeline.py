--- conflicted
+++ resolved
@@ -1,5 +1,3 @@
-<<<<<<< HEAD
-
 # =============================================================================
 # PIPELINE PRINCIPAL DE DETECCIÓN DE FRB #
 #
@@ -561,705 +559,4 @@
         config.CLASS_MODEL_PATH = args.class_model
 
     run_pipeline(chunk_samples=args.chunk_samples)
-    
-=======
-"""High level pipeline for FRB detection with CenterNet."""
-from __future__ import annotations
-
-import csv
-import json
-import logging
-import time
-from pathlib import Path
-from typing import List
-
-try:
-    import torch
-except ImportError:  
-    torch = None
-import numpy as np
-
-from . import config
-from .candidate import Candidate
-from .dedispersion import d_dm_time_g, dedisperse_patch, dedisperse_block
-from .metrics import compute_snr
-from .astro_conversions import pixel_to_physical
-from .preprocessing import downsample_data
-from .image_utils import (
-    preprocess_img,
-    postprocess_img,
-    plot_waterfall_block,
-)
-from .io import get_obparams, load_fits_file
-from .filterbank_io import load_fil_file, get_obparams_fil
-from .slice_len_utils import update_slice_len_dynamic, get_slice_duration_info
-from .visualization import (
-    save_plot,
-    save_patch_plot,
-    save_slice_summary,
-    plot_waterfalls,
-)
-from .summary_utils import (
-    _write_summary,
-    _update_summary_with_results,
-    _update_summary_with_file_debug,
-)
-logger = logging.getLogger(__name__)
-
-
-def _load_model() -> torch.nn.Module:
-    """Load the CenterNet model configured in :mod:`config`."""
-    if torch is None:
-        raise ImportError("torch is required to load models")
-
-    from ObjectDet.centernet_model import centernet
-    model = centernet(model_name=config.MODEL_NAME).to(config.DEVICE)
-    state = torch.load(config.MODEL_PATH, map_location=config.DEVICE)
-    model.load_state_dict(state)
-    model.eval()
-    return model
-
-def _load_class_model() -> torch.nn.Module:
-    """Load the binary classification model configured in :mod:`config`."""
-    if torch is None:
-        raise ImportError("torch is required to load models")
-
-    from BinaryClass.binary_model import BinaryNet
-    model = BinaryNet(config.CLASS_MODEL_NAME, num_classes=2).to(config.DEVICE)
-    state = torch.load(config.CLASS_MODEL_PATH, map_location=config.DEVICE)
-    model.load_state_dict(state)
-    model.eval()
-    return model
-
-def _find_data_files(frb: str) -> List[Path]:
-    """Return FITS or filterbank files matching ``frb`` within ``config.DATA_DIR``."""
-
-    files = list(config.DATA_DIR.glob("*.fits")) + list(config.DATA_DIR.glob("*.fil"))
-    return sorted(f for f in files if frb in f.name)
-
-
-def _ensure_csv_header(csv_path: Path) -> None:
-    """Create ``csv_path`` with the standard candidate header if needed."""
-
-    # Verificar si el directorio padre existe y crearlo si no
-    csv_path.parent.mkdir(parents=True, exist_ok=True)
-
-    if csv_path.exists():
-        return
-
-    try:
-        with csv_path.open("w", newline="") as f_csv:
-            writer = csv.writer(f_csv)
-            writer.writerow(
-                [
-                    "file",
-                    "slice",
-                    "band",
-                    "prob",
-                    "dm_pc_cm-3",
-                    "t_sec",
-                    "t_sample",
-                    "x1",
-                    "y1",
-                    "x2",
-                    "y2",
-                    "snr",
-                    "class_prob",
-                    "is_burst",
-                    "patch_file",
-                ]
-            )
-    except PermissionError as e:
-        logger.error("Error de permisos al crear CSV %s: %s", csv_path, e)
-        raise
-
-
-def _write_candidate_to_csv(csv_file: Path, candidate: Candidate) -> None:
-    """Write a single candidate to the CSV file with error handling."""
-    
-    try:
-        with csv_file.open("a", newline="") as f_csv:
-            writer = csv.writer(f_csv)
-            writer.writerow(candidate.to_row())
-    except PermissionError as e:
-        logger.error("Error de permisos al escribir en CSV %s: %s", csv_file, e)
-        # Intentar crear un archivo alternativo
-        alt_csv = csv_file.with_suffix(f".{int(time.time())}.csv")
-        logger.info("Usando archivo alternativo: %s", alt_csv)
-        with alt_csv.open("a", newline="") as f_csv:
-            writer = csv.writer(f_csv)
-            writer.writerow(candidate.to_row())
-    except Exception as e:
-        logger.error("Error inesperado al escribir CSV: %s", e)
-        raise
-
-
-def _slice_parameters(width_total: int, slice_len: int) -> tuple[int, int]:
-    """Return adjusted ``slice_len`` and number of slices for ``width_total``."""
-
-    if width_total == 0:
-        return 0, 0
-    if width_total < slice_len:
-        return width_total, 1
-    return slice_len, width_total // slice_len
-
-
-def _detect(model, img_tensor: np.ndarray) -> tuple[list, list | None]:
-    """Run the detection model and return confidences and boxes."""
-    from ObjectDet.centernet_utils import get_res
-
-    try:
-        with torch.no_grad():
-            hm, wh, offset = model(
-                torch.from_numpy(img_tensor)
-                .to(config.DEVICE)
-                .float()
-                .unsqueeze(0)
-            )
-        
-        top_conf, top_boxes = get_res(hm, wh, offset, confidence=config.DET_PROB)
-        
-        # Validar resultados
-        if top_boxes is None:
-            return [], None
-            
-        if not isinstance(top_conf, (list, np.ndarray)):
-            logger.warning(f"top_conf no es lista/array: {type(top_conf)}")
-            return [], None
-            
-        if not isinstance(top_boxes, (list, np.ndarray)):
-            logger.warning(f"top_boxes no es lista/array: {type(top_boxes)}")
-            return [], None
-            
-        # Convertir a listas si es necesario
-        if isinstance(top_conf, np.ndarray):
-            top_conf = top_conf.tolist()
-        if isinstance(top_boxes, np.ndarray):
-            top_boxes = top_boxes.tolist()
-            
-        return top_conf, top_boxes
-        
-    except Exception as e:
-        logger.error(f"Error en _detect: {e}")
-        return [], None
-
-
-def _prep_patch(patch: np.ndarray) -> np.ndarray:
-    """Normalize patch for classification."""
-
-    patch = patch.copy()
-    patch += 1
-    patch /= np.mean(patch, axis=0)
-    vmin, vmax = np.nanpercentile(patch, [5, 95])
-    patch = np.clip(patch, vmin, vmax)
-    patch = (patch - patch.min()) / (patch.max() - patch.min())
-    return patch
-
-
-def _classify_patch(model, patch: np.ndarray) -> tuple[float, np.ndarray]:
-    """Return probability from binary model for ``patch`` along with the processed patch."""
-
-    proc = _prep_patch(patch)
-    tensor = torch.from_numpy(proc[None, None, :, :]).float().to(config.DEVICE)
-    with torch.no_grad():
-        out = model(tensor)
-        prob = out.softmax(dim=1)[0, 1].item()
-    return prob, proc
-
-def _process_file(
-    det_model: torch.nn.Module,
-    cls_model: torch.nn.Module,
-    fits_path: Path,
-    save_dir: Path,
-) -> dict:
-    """Process a single FITS file and return summary information."""
-
-    t_start = time.time()
-    logger.info("Procesando %s", fits_path.name)
-
-
-    try:
-        if fits_path.suffix.lower() == ".fits":
-            data = load_fits_file(str(fits_path))
-        else:
-            data = load_fil_file(str(fits_path))
-    except ValueError as e:
-        if "corrupto" in str(e).lower():
-            logger.error("Archivo corrupto detectado: %s - SALTANDO", fits_path.name)
-            return {
-                "n_candidates": 0,
-                "n_bursts": 0,
-                "n_no_bursts": 0,
-                "runtime_s": time.time() - t_start,
-                "max_prob": 0.0,
-                "mean_snr": 0.0,
-                "status": "CORRUPTED_FILE"
-            }
-        else:
-            raise  # Re-lanzar si es otro tipo de error
-    
-    data = np.vstack([data, data[::-1, :]])
-
-    data = downsample_data(data)
-
-    # Verificación básica para evitar errores con arrays vacíos
-    if config.FREQ_RESO == 0 or config.DOWN_FREQ_RATE == 0:
-        raise ValueError(f"Parámetros de frecuencia inválidos: FREQ_RESO={config.FREQ_RESO}, DOWN_FREQ_RATE={config.DOWN_FREQ_RATE}")
-    
-    freq_down = np.mean(
-        config.FREQ.reshape(config.FREQ_RESO // config.DOWN_FREQ_RATE, config.DOWN_FREQ_RATE),
-        axis=1,
-    )
-
-    height = config.DM_max - config.DM_min + 1
-    width_total = config.FILE_LENG // config.DOWN_TIME_RATE
-
-    # 🚀 NUEVO SISTEMA SIMPLIFICADO: SIEMPRE usar SLICE_DURATION_MS
-    # Calcular SLICE_LEN dinámicamente después de cargar metadatos del archivo
-    slice_len, real_duration_ms = update_slice_len_dynamic()
-    time_slice = (width_total + slice_len - 1) // slice_len
-    
-    logger.info("✅ Sistema de slice simplificado:")
-    logger.info(f"   🎯 Duración objetivo: {config.SLICE_DURATION_MS:.1f} ms")
-    logger.info(f"   � SLICE_LEN calculado: {slice_len} muestras")
-    logger.info(f"   ⏱️  Duración real obtenida: {real_duration_ms:.1f} ms")
-    logger.info(f"   📊 Archivo: {config.FILE_LENG} muestras → {time_slice} slices")
-
-    dm_time = d_dm_time_g(data, height=height, width=width_total)
-
-    slice_duration = slice_len * config.TIME_RESO * config.DOWN_TIME_RATE
-    logger.info(
-        "Análisis de %s con %d slices de %d muestras (%.3f s cada uno)",
-        fits_path.name,
-        time_slice,
-        slice_len,
-        slice_duration,
-    )
-
-    csv_file = save_dir / f"{fits_path.stem}.candidates.csv"
-    _ensure_csv_header(csv_file)
-
-    cand_counter = 0
-    n_bursts = 0
-    n_no_bursts = 0
-    prob_max = 0.0
-    snr_list: List[float] = []
-
-    band_configs = (
-        [
-            (0, "fullband", "Full Band"),
-            (1, "lowband", "Low Band"),
-            (2, "highband", "High Band"),
-        ]
-        if config.USE_MULTI_BAND
-        else [(0, "fullband", "Full Band")]
-    )
-
-    # Preparar directorios para waterfalls individuales
-    waterfall_dispersion_dir = save_dir / "waterfall_dispersion" / fits_path.stem
-    waterfall_dedispersion_dir = save_dir / "waterfall_dedispersion" / fits_path.stem
-    
-    # Reutilizar freq_down ya calculado anteriormente para evitar problemas
-    freq_ds = freq_down
-    time_reso_ds = config.TIME_RESO * config.DOWN_TIME_RATE
-
-    for j in range(time_slice):
-        slice_cube = dm_time[:, :, slice_len * j : slice_len * (j + 1)]
-        waterfall_block = data[j * slice_len : (j + 1) * slice_len]
-        
-        # Verificación básica para arrays válidos
-        if slice_cube.size == 0:
-            logger.warning("Slice %d: slice_cube vacío, saltando...", j)
-            continue
-            
-        if waterfall_block.size == 0:
-            logger.warning("Slice %d: waterfall_block vacío, saltando...", j)
-            continue
-        
-        
-        # 2) Generar waterfall sin dedispersar para este slice
-        waterfall_dispersion_dir.mkdir(parents=True, exist_ok=True)
-        if waterfall_block.size > 0:
-            plot_waterfall_block(
-                data_block=waterfall_block,
-                freq=freq_ds,
-                time_reso=time_reso_ds,
-                block_size=waterfall_block.shape[0],
-                block_idx=j,
-                save_dir=waterfall_dispersion_dir,
-                filename=fits_path.stem,
-                normalize=True,
-                absolute_start_time=None,  # 🕐 Usar tiempo relativo para procesamiento estándar
-            )
-
-        # Recopilar información de todas las bandas primero
-        band_results = []
-        slice_has_candidates = False
-        
-        for band_idx, band_suffix, band_name in band_configs:
-            band_img = slice_cube[band_idx]
-            img_tensor = preprocess_img(band_img)
-            top_conf, top_boxes = _detect(det_model, img_tensor)
-            
-            # Siempre generar img_rgb para visualización, incluso sin detecciones
-            img_rgb = postprocess_img(img_tensor)
-            
-            # Si no hay detecciones, crear listas vacías pero continuar con visualizaciones
-            if top_boxes is None:
-                top_conf = []
-                top_boxes = []
-
-            first_patch: np.ndarray | None = None
-            first_start: float | None = None
-            first_dm: float | None = None
-            patch_dir = save_dir / "Patches" / fits_path.stem
-            patch_path = patch_dir / f"patch_slice{j}_band{band_idx}.png"
-            
-            # Lista para almacenar las probabilidades de clasificación
-            class_probs_list = []
-
-            for conf, box in zip(top_conf, top_boxes):
-                dm_val, t_sec, t_sample = pixel_to_physical(
-                    (box[0] + box[2]) / 2,
-                    (box[1] + box[3]) / 2,
-                    slice_len,
-                )
-                snr_val = compute_snr(band_img, tuple(map(int, box)))
-                snr_list.append(snr_val)
-                global_sample = j * slice_len + int(t_sample)
-                patch, start_sample = dedisperse_patch(
-                    data, freq_down, dm_val, global_sample
-                )
-                class_prob, proc_patch = _classify_patch(cls_model, patch)
-                class_probs_list.append(class_prob)  # Agregar a la lista
-                
-                is_burst = class_prob >= config.CLASS_PROB
-                if first_patch is None:
-                    first_patch = proc_patch
-                    first_start = start_sample * config.TIME_RESO * config.DOWN_TIME_RATE
-                    first_dm = dm_val
-                cand = Candidate(
-                    fits_path.name,
-                    j,
-                    band_idx,
-                    float(conf),
-                    dm_val,
-                    t_sec,
-                    t_sample,
-                    tuple(map(int, box)),
-                    snr_val,
-                    class_prob,
-                    is_burst,
-                    patch_path.name,
-                )
-                cand_counter += 1
-                if is_burst:
-                    n_bursts += 1
-                else:
-                    n_no_bursts += 1
-                prob_max = max(prob_max, float(conf))
-                with csv_file.open("a", newline="") as f_csv:
-                    writer = csv.writer(f_csv)
-                    writer.writerow(cand.to_row())
-                logger.info(
-                    "Candidato DM %.2f t=%.3f s conf=%.2f class=%.2f -> %s",
-                    dm_val,
-                    t_sec,
-                    conf,
-                    class_prob,
-                    "BURST" if is_burst else "no burst",
-                )
-            
-            # Marcar si este slice tiene candidatos
-            if len(top_conf) > 0:
-                slice_has_candidates = True
-            
-            # Almacenar información de esta banda para procesamiento posterior
-            band_results.append({
-                'band_idx': band_idx,
-                'band_suffix': band_suffix,
-                'band_name': band_name,
-                'band_img': band_img,
-                'img_rgb': img_rgb,
-                'top_conf': top_conf,
-                'top_boxes': top_boxes,
-                'class_probs_list': class_probs_list,
-                'first_patch': first_patch,
-                'first_start': first_start,
-                'first_dm': first_dm,
-                'patch_path': patch_path
-            })
-
-        # Ahora generar visualizaciones para todas las bandas si AL MENOS UNA tiene candidatos
-        for band_result in band_results:
-            band_idx = band_result['band_idx']
-            band_suffix = band_result['band_suffix']
-            band_name = band_result['band_name']
-            img_rgb = band_result['img_rgb']
-            top_conf = band_result['top_conf']
-            top_boxes = band_result['top_boxes']
-            class_probs_list = band_result['class_probs_list']
-            first_patch = band_result['first_patch']
-            first_start = band_result['first_start']
-            first_dm = band_result['first_dm']
-            patch_path = band_result['patch_path']
-
-            
-            # Solo generar visualizaciones complejas si AL MENOS UNA banda en este slice tiene candidatos
-            if slice_has_candidates:
-                # Preparar valores por defecto para casos sin detecciones en esta banda específica
-                dedisp_block = None
-                if first_patch is not None:
-                    # 3) Generar waterfall dedispersado para este slice con el primer candidato
-                    waterfall_dedispersion_dir.mkdir(parents=True, exist_ok=True)
-                    start = j * slice_len
-                    
-                    # DEBUG: Verificar DM usado para dedispersión
-                    if config.DEBUG_FREQUENCY_ORDER:
-                        print(f"🔍 [DEBUG DM] Slice {j} CON candidatos - usando DM={first_dm:.2f}")
-                    
-                    dedisp_block = dedisperse_block(data, freq_down, first_dm, start, slice_len)
-                    
-                
-                if dedisp_block is not None and dedisp_block.size > 0:
-                    plot_waterfall_block(
-                        data_block=dedisp_block,
-                        freq=freq_down,
-                        time_reso=time_reso_ds,
-                        block_size=dedisp_block.shape[0],
-                        block_idx=j,
-                        save_dir=waterfall_dedispersion_dir,
-                        filename=f"{fits_path.stem}_dm{first_dm:.2f}_{band_suffix}",
-                        normalize=True,
-                        absolute_start_time=None,  # 🕐 Usar tiempo relativo para procesamiento estándar
-                    )
-
-                if first_patch is not None:
-                    save_patch_plot(
-                        first_patch,
-                        patch_path,
-                        freq_down,
-                        config.TIME_RESO * config.DOWN_TIME_RATE,
-                        first_start,
-                        off_regions=None,  # Use IQR method for robust estimation
-                        thresh_snr=config.SNR_THRESH,
-                        band_idx=band_idx,  # Pasar el índice de la banda
-                        band_name=band_name,  # Pasar el nombre de la banda
-                    )
-                else:
-                    # Para bandas sin detecciones, crear un parche dummy
-                    waterfall_dedispersion_dir.mkdir(parents=True, exist_ok=True)
-                    start = j * slice_len
-                    
-                    # DEBUG: Verificar DM usado cuando no hay candidatos
-                    if config.DEBUG_FREQUENCY_ORDER:
-                        print(f"🔍 [DEBUG DM] Slice {j} SIN candidatos - usando DM=0.0 (¡Sin dedispersión!)")
-                        print(f"🔍 [DEBUG DM] ❌ PROBLEMA: DM=0 significa waterfall dedispersado = waterfall raw")
-                    
-                    # Usar DM=0 para banda sin detecciones
-                    dedisp_block = dedisperse_block(data, freq_down, 0.0, start, slice_len)
-                    
-                    if dedisp_block.size > 0:
-                        plot_waterfall_block(
-                            data_block=dedisp_block,
-                            freq=freq_down,
-                            time_reso=time_reso_ds,
-                            block_size=dedisp_block.shape[0],
-                            block_idx=j,
-                            save_dir=waterfall_dedispersion_dir,
-                            filename=f"{fits_path.stem}_dm0.00_{band_suffix}",
-                            normalize=True,
-                            absolute_start_time=None,  # 🕐 Usar tiempo relativo para procesamiento estándar
-                        )
-
-                # 1) Generar composite - SIEMPRE para comparativas si hay candidatos en este slice
-                composite_dir = save_dir / "Composite" / fits_path.stem
-                comp_path = composite_dir / f"slice{j}_band{band_idx}.png"
-                
-                # DEBUG: Verificar datos antes de save_slice_summary
-                if config.DEBUG_FREQUENCY_ORDER:
-                    print(f"🔍 [DEBUG PIPELINE] Slice {j}, Band {band_idx}")
-                    print(f"🔍 [DEBUG PIPELINE] waterfall_block shape: {waterfall_block.shape}")
-                    print(f"🔍 [DEBUG PIPELINE] dedisp_block existe: {dedisp_block is not None}")
-                    if dedisp_block is not None:
-                        print(f"🔍 [DEBUG PIPELINE] dedisp_block shape: {dedisp_block.shape}")
-                        print(f"🔍 [DEBUG PIPELINE] ¿Son iguales?: {np.array_equal(waterfall_block, dedisp_block)}")
-                        if not np.array_equal(waterfall_block, dedisp_block):
-                            print(f"🔍 [DEBUG PIPELINE] ✅ DIFERENTES - Diff max: {np.max(np.abs(waterfall_block - dedisp_block)):.6f}")
-                        else:
-                            print(f"🔍 [DEBUG PIPELINE] ❌ IGUALES - Esto indica problema!")
-                    else:
-                        print(f"🔍 [DEBUG PIPELINE] ❌ dedisp_block es None - usando fallback!")
-                
-                save_slice_summary(
-                    waterfall_block,
-                    dedisp_block if dedisp_block is not None and dedisp_block.size > 0 else waterfall_block,  # fallback a waterfall original
-                    img_rgb,
-                    first_patch,
-                    first_start if first_start is not None else 0.0,
-                    first_dm if first_dm is not None else 0.0,
-                    top_conf if len(top_conf) > 0 else [],
-                    top_boxes if len(top_boxes) > 0 else [],
-                    class_probs_list, 
-                    comp_path,
-                    j,
-                    time_slice,
-                    band_name,
-                    band_suffix,
-                    fits_path.stem,
-                    slice_len,
-                    normalize=True,
-                    off_regions=None,  # Use IQR method
-                    thresh_snr=config.SNR_THRESH,
-                    band_idx=band_idx,  # Pasar el índice de la banda
-                    )
-
-                # 4) Generar detecciones de Bow ties (detections) - SIEMPRE
-                detections_dir = save_dir / "Detections" / fits_path.stem
-                detections_dir.mkdir(parents=True, exist_ok=True)
-                out_img_path = detections_dir / f"slice{j}_{band_suffix}.png"
-                save_plot(
-                    img_rgb,
-                    top_conf if len(top_conf) > 0 else [],
-                    top_boxes if len(top_boxes) > 0 else [],
-                    class_probs_list,   
-                    out_img_path,
-                    j,
-                    time_slice,
-                    band_name,
-                    band_suffix,
-                    fits_path.stem,
-                    slice_len,
-                    band_idx=band_idx,  # Pasar el índice de la banda
-                )
-
-    runtime = time.time() - t_start
-    logger.info(
-        "\u25b6 %s: %d candidatos, max prob %.2f, \u23f1 %.1f s",
-        fits_path.name,
-        cand_counter,
-        prob_max,
-        runtime,
-    )
-
-    return {
-        "n_candidates": cand_counter,
-        "n_bursts": n_bursts,
-        "n_no_bursts": n_no_bursts,
-        "runtime_s": runtime,
-        "max_prob": float(prob_max),
-        "mean_snr": float(np.mean(snr_list)) if snr_list else 0.0,
-    }
-
-def run_pipeline() -> None:
-    """Run the full FRB detection pipeline."""
-
-    print("=== INICIANDO PIPELINE DE DETECCIÓN DE FRB ===")
-    print(f"Directorio de datos: {config.DATA_DIR}")
-    print(f"Directorio de resultados: {config.RESULTS_DIR}")
-    print(f"Targets FRB: {config.FRB_TARGETS}")
-    
-    logging.basicConfig(level=logging.INFO, format="[%(levelname)s] %(message)s")
-
-    save_dir = config.RESULTS_DIR / config.MODEL_NAME
-    save_dir.mkdir(parents=True, exist_ok=True)
-    print(f"Directorio de guardado: {save_dir}")
-    
-    print("Cargando modelos...")
-    det_model = _load_model()
-    cls_model = _load_class_model()
-    print("Modelos cargados exitosamente")
-
-    summary: dict[str, dict] = {}
-    for frb in config.FRB_TARGETS:
-        print(f"\nBuscando archivos para target: {frb}")
-        file_list = _find_data_files(frb)
-        print(f"Archivos encontrados: {[f.name for f in file_list]}")
-        if not file_list:
-            print(f"No se encontraron archivos para {frb}")
-            continue
-
-        try:
-            first_file = file_list[0]
-            print(f"Leyendo parámetros de observación desde: {first_file.name}")
-            if first_file.suffix.lower() == ".fits":
-                get_obparams(str(first_file))
-            else:
-                get_obparams_fil(str(first_file))
-            print("Parámetros de observación cargados exitosamente")
-        except Exception as e:
-            print(f"[ERROR] Error obteniendo parámetros de observación: {e}")
-            logger.error("Error obteniendo parámetros de observación: %s", e)
-            continue
-            
-        for fits_path in file_list:
-            try:
-                print(f"Procesando archivo: {fits_path.name}")
-                results = _process_file(det_model, cls_model, fits_path, save_dir)
-                summary[fits_path.name] = results
-                
-                # *** GUARDAR RESULTADOS INMEDIATAMENTE EN SUMMARY.JSON ***
-                _update_summary_with_results(save_dir, fits_path.stem, {
-                    "n_candidates": results.get("n_candidates", 0),
-                    "n_bursts": results.get("n_bursts", 0),
-                    "n_no_bursts": results.get("n_no_bursts", 0),
-                    "processing_time": results.get("runtime_s", 0.0),
-                    "max_detection_prob": results.get("max_prob", 0.0),
-                    "mean_snr": results.get("mean_snr", 0.0),
-                    "status": results.get("status", "completed")
-                })
-                
-                print(f"Archivo {fits_path.name} procesado exitosamente")
-            except Exception as e:
-                print(f"[ERROR] Error procesando {fits_path.name}: {e}")
-                logger.error("Error procesando %s: %s", fits_path.name, e)
-                error_results = {
-                    "n_candidates": 0,
-                    "n_bursts": 0,
-                    "n_no_bursts": 0,
-                    "runtime_s": 0,
-                    "max_prob": 0.0,
-                    "mean_snr": 0.0,
-                    "status": "ERROR"
-                }
-                summary[fits_path.name] = error_results
-                
-                # *** GUARDAR RESULTADOS DE ERROR INMEDIATAMENTE ***
-                _update_summary_with_results(save_dir, fits_path.stem, {
-                    "n_candidates": 0,
-                    "n_bursts": 0,
-                    "n_no_bursts": 0,
-                    "processing_time": 0.0,
-                    "max_detection_prob": 0.0,
-                    "mean_snr": 0.0,
-                    "status": "ERROR",
-                    "error_message": str(e)
-                })
-
-    print("Escribiendo resumen final...")
-    _write_summary(summary, save_dir)
-    print("=== PIPELINE COMPLETADO ===")
-
-if __name__ == "__main__":
-    import argparse
-
-    parser = argparse.ArgumentParser(description="Run FRB detection pipeline")
-    parser.add_argument("--data-dir", type=Path, help="Directory with FITS files")
-    parser.add_argument("--results-dir", type=Path, help="Directory for results")
-    parser.add_argument("--det-model", type=Path, help="Detection model path")
-    parser.add_argument("--class-model", type=Path, help="Classification model path")
-    args = parser.parse_args()
-
-    if args.data_dir:
-        config.DATA_DIR = args.data_dir
-    if args.results_dir:
-        config.RESULTS_DIR = args.results_dir
-    if args.det_model:
-        config.MODEL_PATH = args.det_model
-    if args.class_model:
-        config.CLASS_MODEL_PATH = args.class_model
-
-    run_pipeline()
-    
->>>>>>> 420f2c80
-    +   