--- conflicted
+++ resolved
@@ -1,728 +1,600 @@
-"""High level pipeline for FRB detection with CenterNet."""
-from __future__ import annotations
-
-import csv
-import json
-import logging
-import time
-from pathlib import Path
-from typing import Iterable, List
-
-import numpy as np
-import torch
-import matplotlib.pyplot as plt
-from matplotlib import gridspec
-
-from ObjectDet.centernet_model import centernet
-from ObjectDet.centernet_utils import get_res
-from BinaryClass.binary_model import BinaryNet
-
-from . import config
-from .candidate import Candidate
-<<<<<<< HEAD
-from .dedispersion import d_dm_time_g, dedisperse_patch
-from .metrics import compute_snr
-from .astro_conversions import pixel_to_physical
-from .preprocessing import downsample_data
-from .image_utils import (
-    postprocess_img,
-    preprocess_img,
-    save_detection_plot,
-    plot_waterfall_block,
-)
-from .io import get_obparams, load_fits_file
-=======
-from .dedispersion import d_dm_time_g, dedisperse_patch
-from .metrics import compute_snr
-from .astro_conversions import pixel_to_physical
-from .preprocessing import downsample_data
-from .image_utils import (
-    postprocess_img,
-    preprocess_img,
-    save_detection_plot,
-    plot_waterfall_block,
-)
-from .io import get_obparams, load_fits_file
->>>>>>> 4093ee03
-
-def _load_model() -> torch.nn.Module:
-    """Load the CenterNet model configured in :mod:`config`."""
-
-    model = centernet(model_name=config.MODEL_NAME).to(config.DEVICE)
-    state = torch.load(config.MODEL_PATH, map_location=config.DEVICE)
-    model.load_state_dict(state)
-    model.eval()
-    return model
-
-
-def _load_class_model() -> torch.nn.Module:
-    """Load the binary classification model configured in :mod:`config`."""
-
-    model = BinaryNet(config.CLASS_MODEL_NAME, num_classes=2).to(config.DEVICE)
-    state = torch.load(config.CLASS_MODEL_PATH, map_location=config.DEVICE)
-    model.load_state_dict(state)
-    model.eval()
-    return model
-
-def _find_fits_files(frb: str) -> List[Path]:
-    """Return FITS files matching ``frb`` within ``config.DATA_DIR``."""
-
-    return sorted(f for f in config.DATA_DIR.glob("*.fits") if frb in f.name)
-
-
-def _ensure_csv_header(csv_path: Path) -> None:
-    """Create ``csv_path`` with the standard candidate header if needed."""
-
-    if csv_path.exists():
-        return
-
-    with csv_path.open("w", newline="") as f_csv:
-        writer = csv.writer(f_csv)
-        writer.writerow(
-            [
-                "file",
-                "slice",
-                "band",
-                "prob",
-                "dm_pc_cm-3",
-                "t_sec",
-                "t_sample",
-                "x1",
-                "y1",
-                "x2",
-                "y2",
-                "snr",
-                "class_prob",
-                "is_burst",
-                "patch_file",
-            ]
-        )
-
-def _slice_parameters(width_total: int, slice_len: int) -> tuple[int, int]:
-    """Return adjusted ``slice_len`` and number of slices for ``width_total``."""
-
-    if width_total == 0:
-        return 0, 0
-    if width_total < slice_len:
-        return width_total, 1
-    return slice_len, width_total // slice_len
-
-
-def _detect(model: torch.nn.Module, img_tensor: np.ndarray) -> tuple[list, list | None]:
-    """Run the detection model and return confidences and boxes."""
-
-    with torch.no_grad():
-        hm, wh, offset = model(
-            torch.from_numpy(img_tensor)
-            .to(config.DEVICE)
-            .float()
-            .unsqueeze(0)
-        )
-    return get_res(hm, wh, offset, confidence=config.DET_PROB)
-
-
-def _save_plot(
-    img_rgb: np.ndarray,
-    top_conf: Iterable,
-    top_boxes: Iterable | None,
-    out_img_path: Path,
-    slice_idx: int,
-    time_slice: int,
-    band_name: str,
-    band_suffix: str,
-    fits_stem: str,
-    slice_len: int,
-) -> None:
-    """Wrapper around :func:`save_detection_plot` with dynamic slice length."""
-
-    prev_len = config.SLICE_LEN
-    config.SLICE_LEN = slice_len
-    save_detection_plot(
-        img_rgb,
-        top_conf,
-        top_boxes,
-        out_img_path,
-        slice_idx,
-        time_slice,
-        band_name,
-        band_suffix,
-        config.DET_PROB,
-        fits_stem,
-    )
-    config.SLICE_LEN = prev_len
-
-
-def _save_patch_plot(
-    patch: np.ndarray,
-    out_path: Path,
-    freq: np.ndarray,
-    time_reso: float,
-    start_time: float,
-) -> None:
-    """Save a visualization of the classification patch with a profile and
-    axes in physical units."""
-
-    profile = patch.mean(axis=1)
-    fig = plt.figure(figsize=(5, 5))
-    gs = gridspec.GridSpec(2, 1, height_ratios=[1, 4], hspace=0.05)
-
-    ax0 = fig.add_subplot(gs[0, 0])
-    ax0.plot(profile, color="royalblue", alpha=0.8, lw=1)
-    ax0.set_xlim(0, patch.shape[0])
-    ax0.set_xticks([])
-    ax0.set_yticks([])
-
-    ax1 = fig.add_subplot(gs[1, 0])
-    im = ax1.imshow(
-        patch.T,
-        origin="lower",
-        aspect="auto",
-        cmap="mako",
-        vmin=np.nanpercentile(patch, 1),
-        vmax=np.nanpercentile(patch, 99),
-    )
-    nchan = patch.shape[1]
-    ax1.set_yticks(np.linspace(0, nchan, 6))
-    ax1.set_yticklabels(np.round(np.linspace(freq.min(), freq.max(), 6)).astype(int))
-    ax1.set_xticks(np.linspace(0, patch.shape[0], 6))
-    ax1.set_xticklabels(
-        np.round(start_time + np.linspace(0, patch.shape[0], 6) * time_reso, 2)
-    )
-    ax1.set_xlabel("Time (s)")
-    ax1.set_ylabel("Frequency (MHz)")
-
-    out_path.parent.mkdir(parents=True, exist_ok=True)
-    plt.tight_layout()
-    plt.savefig(out_path, dpi=150)
-    plt.close()
-
-
-def _save_slice_summary(
-    waterfall_block: np.ndarray,
-    img_rgb: np.ndarray,
-    patch_img: np.ndarray,
-    patch_start: float,
-    top_conf: Iterable,
-    top_boxes: Iterable | None,
-    out_path: Path,
-    slice_idx: int,
-    time_slice: int,
-    band_name: str,
-    band_suffix: str,
-    fits_stem: str,
-    slice_len: int,
-) -> None:
-    """Save a composite figure with waterfall, detection and patch."""
-
-    freq_ds = np.mean(
-        config.FREQ.reshape(
-            config.FREQ_RESO // config.DOWN_FREQ_RATE,
-            config.DOWN_FREQ_RATE,
-        ),
-        axis=1,
-    )
-    time_reso_ds = config.TIME_RESO * config.DOWN_TIME_RATE
-
-    out_path.parent.mkdir(parents=True, exist_ok=True)
-
-    fig = plt.figure(figsize=(14, 8))
-    gs = gridspec.GridSpec(
-        2,
-        2,
-        width_ratios=[1.3, 1],
-        height_ratios=[1.3, 1],
-        wspace=0.3,
-        hspace=0.3,
-    )
-
-    # Waterfall with profile
-    gs_left = gridspec.GridSpecFromSubplotSpec(2, 1, subplot_spec=gs[:, 0], height_ratios=[1, 4], hspace=0.05)
-    ax_prof = fig.add_subplot(gs_left[0, 0])
-    profile = waterfall_block.mean(axis=1)
-    ax_prof.plot(profile, color="royalblue", alpha=0.8, lw=1)
-    block_size = waterfall_block.shape[0]
-    ax_prof.set_xlim(0, block_size)
-    ax_prof.set_xticks([])
-    ax_prof.set_yticks([])
-
-    ax_wf = fig.add_subplot(gs_left[1, 0])
-    ax_wf.imshow(
-        waterfall_block.T,
-        origin="lower",
-        cmap="mako",
-        aspect="auto",
-        vmin=np.nanpercentile(waterfall_block, 1),
-        vmax=np.nanpercentile(waterfall_block, 99),
-    )
-    nchan = waterfall_block.shape[1]
-    time_start = slice_idx * block_size * time_reso_ds
-    ax_wf.set_yticks(np.linspace(0, nchan, 6))
-    ax_wf.set_yticklabels(np.round(np.linspace(freq_ds.min(), freq_ds.max(), 6)).astype(int))
-    ax_wf.set_xticks(np.linspace(0, block_size, 6))
-    ax_wf.set_xticklabels(np.round(time_start + np.linspace(0, block_size, 6) * time_reso_ds, 2))
-    ax_wf.set_xlabel("Time (s)")
-    ax_wf.set_ylabel("Frequency (MHz)")
-
-    # Detection image
-    ax_det = fig.add_subplot(gs[0, 1])
-    ax_det.imshow(img_rgb, origin="lower", aspect="auto")
-
-    prev_len = config.SLICE_LEN
-    config.SLICE_LEN = slice_len
-
-    n_time_ticks = 6
-    time_positions = np.linspace(0, 512, n_time_ticks)
-    time_start_slice = slice_idx * slice_len * config.TIME_RESO * config.DOWN_TIME_RATE
-    time_values = time_start_slice + (time_positions / 512.0) * slice_len * config.TIME_RESO * config.DOWN_TIME_RATE
-    ax_det.set_xticks(time_positions)
-    ax_det.set_xticklabels([f"{t:.3f}" for t in time_values])
-    ax_det.set_xlabel("Time (s)", fontsize=10, fontweight="bold")
-
-    n_dm_ticks = 8
-    dm_positions = np.linspace(0, 512, n_dm_ticks)
-    dm_values = config.DM_min + (dm_positions / 512.0) * (config.DM_max - config.DM_min)
-    ax_det.set_yticks(dm_positions)
-    ax_det.set_yticklabels([f"{dm:.0f}" for dm in dm_values])
-    ax_det.set_ylabel("Dispersion Measure (pc cm⁻³)", fontsize=10, fontweight="bold")
-
-    if top_boxes is not None:
-        for idx, (conf, box) in enumerate(zip(top_conf, top_boxes)):
-            x1, y1, x2, y2 = map(int, box)
-            rect = plt.Rectangle(
-                (x1, y1), x2 - x1, y2 - y1, linewidth=2, edgecolor="lime", facecolor="none"
-            )
-            ax_det.add_patch(rect)
-            center_x, center_y = (x1 + x2) / 2, (y1 + y2) / 2
-            dm_val, _, _ = pixel_to_physical(center_x, center_y, slice_len)
-            label = f"#{idx+1}\nDM: {dm_val:.1f}\nP: {conf:.2f}"
-            ax_det.annotate(
-                label,
-                xy=(center_x, center_y),
-                xytext=(center_x, y2 + 15),
-                bbox=dict(boxstyle="round,pad=0.3", facecolor="lime", alpha=0.8),
-                fontsize=7,
-                ha="center",
-                fontweight="bold",
-                arrowprops=dict(arrowstyle="->", color="lime", lw=1),
-            )
-
-    title = (
-        f"{fits_stem} - {band_name}\nSlice {slice_idx + 1}/{time_slice}"
-    )
-    ax_det.set_title(title, fontsize=9, fontweight="bold")
-
-    # Patch image with profile
-    gs_patch = gridspec.GridSpecFromSubplotSpec(
-        2, 1, subplot_spec=gs[1, 1], height_ratios=[1, 4], hspace=0.05
-    )
-    ax_patch_prof = fig.add_subplot(gs_patch[0, 0])
-    patch_prof = patch_img.mean(axis=1)
-    ax_patch_prof.plot(patch_prof, color="royalblue", alpha=0.8, lw=1)
-    block_patch = patch_img.shape[0]
-    ax_patch_prof.set_xlim(0, block_patch)
-    ax_patch_prof.set_xticks([])
-    ax_patch_prof.set_yticks([])
-
-    ax_patch = fig.add_subplot(gs_patch[1, 0])
-    ax_patch.imshow(
-        patch_img.T,
-        origin="lower",
-        aspect="auto",
-        cmap="mako",
-        vmin=np.nanpercentile(patch_img, 1),
-        vmax=np.nanpercentile(patch_img, 99),
-    )
-    nchan_patch = patch_img.shape[1]
-    ax_patch.set_yticks(np.linspace(0, nchan_patch, 6))
-    ax_patch.set_yticklabels(
-        np.round(np.linspace(freq_ds.min(), freq_ds.max(), 6)).astype(int)
-    )
-    ax_patch.set_xticks(np.linspace(0, block_patch, 6))
-    ax_patch.set_xticklabels(
-        np.round(
-            patch_start + np.linspace(0, block_patch, 6) * time_reso_ds, 2
-        )
-    )
-    ax_patch.set_xlabel("Time (s)")
-    ax_patch.set_ylabel("Frequency (MHz)")
-
-    plt.tight_layout()
-    plt.savefig(out_path, dpi=200)
-    plt.close()
-    config.SLICE_LEN = prev_len
-
-def _write_summary(summary: dict, save_path: Path) -> None:
-    summary_path = save_path / "summary.json"
-    with summary_path.open("w") as f_json:
-        json.dump(summary, f_json, indent=2)
-    logger.info("Resumen global escrito en %s", summary_path)
-
-
-def _plot_waterfalls(
-    data: np.ndarray,
-    slice_len: int,
-    time_slice: int,
-    fits_stem: str,
-    out_dir: Path,
-) -> None:
-    """Save frequency--time waterfall plots for each time block."""
-
-    freq_ds = np.mean(
-        config.FREQ.reshape(config.FREQ_RESO // config.DOWN_FREQ_RATE, config.DOWN_FREQ_RATE),
-        axis=1,
-    )
-    time_reso_ds = config.TIME_RESO * config.DOWN_TIME_RATE
-    out_dir.mkdir(parents=True, exist_ok=True)
-
-    for j in range(time_slice):
-        t0, t1 = j * slice_len, (j + 1) * slice_len
-        block = data[t0:t1]
-        if block.size == 0:
-            continue
-        plot_waterfall_block(
-            data_block=block,
-            freq=freq_ds,
-            time_reso=time_reso_ds,
-            block_size=block.shape[0],
-            block_idx=j,
-            save_dir=out_dir,
-            filename=fits_stem,
-        )
-
-
-<<<<<<< HEAD
-
-
-=======
->>>>>>> 4093ee03
-def _prep_patch(patch: np.ndarray) -> np.ndarray:
-    """Normalize patch for classification."""
-
-    patch = patch.copy()
-    patch += 1
-    patch /= np.mean(patch, axis=0)
-    vmin, vmax = np.nanpercentile(patch, [5, 95])
-    patch = np.clip(patch, vmin, vmax)
-    patch = (patch - patch.min()) / (patch.max() - patch.min())
-    return patch
-
-
-def _classify_patch(model: torch.nn.Module, patch: np.ndarray) -> tuple[float, np.ndarray]:
-    """Return probability from binary model for ``patch`` along with the processed patch."""
-
-    proc = _prep_patch(patch)
-    tensor = torch.from_numpy(proc[None, None, :, :]).float().to(config.DEVICE)
-    with torch.no_grad():
-        out = model(tensor)
-        prob = out.softmax(dim=1)[0, 1].item()
-    return prob, proc
-
-
-def _process_file(
-    det_model: torch.nn.Module,
-    cls_model: torch.nn.Module,
-    fits_path: Path,
-    save_dir: Path,
-) -> dict:
-    """Process a single FITS file and return summary information."""
-
-    t_start = time.time()
-    logger.info("Procesando %s", fits_path.name)
-
-    data = load_fits_file(str(fits_path))
-    if data.shape[1] == 1:
-        data = np.repeat(data, 2, axis=1)
-    data = np.vstack([data, data[::-1, :]])
-
-<<<<<<< HEAD
-    data = downsample_data(data)
-=======
-    data = downsample_data(data)
->>>>>>> 4093ee03
-
-    freq_down = np.mean(
-        config.FREQ.reshape(config.FREQ_RESO // config.DOWN_FREQ_RATE, config.DOWN_FREQ_RATE),
-        axis=1,
-    )
-
-
-    height = config.DM_max - config.DM_min + 1
-    width_total = config.FILE_LENG // config.DOWN_TIME_RATE
-
-    slice_len, time_slice = _slice_parameters(width_total, config.SLICE_LEN)
-
-    # Waterfalls will be generated as part of the slice summaries
-
-    dm_time = d_dm_time_g(data, height=height, width=width_total)
-
-    slice_duration = slice_len * config.TIME_RESO * config.DOWN_TIME_RATE
-    logger.info(
-        "Análisis de %s con %d slices de %d muestras (%.3f s cada uno)",
-        fits_path.name,
-        time_slice,
-        slice_len,
-        slice_duration,
-    )
-
-    csv_file = save_dir / f"{fits_path.stem}.candidates.csv"
-    _ensure_csv_header(csv_file)
-
-    cand_counter = 0
-    prob_max = 0.0
-    snr_list: List[float] = []
-
-    band_configs = (
-        [
-            (0, "fullband", "Full Band"),
-            (1, "lowband", "Low Band"),
-            (2, "highband", "High Band"),
-        ]
-        if config.USE_MULTI_BAND
-        else [(0, "fullband", "Full Band")]
-    )
-
-    for j in range(time_slice):
-        slice_cube = dm_time[:, :, slice_len * j : slice_len * (j + 1)]
-        waterfall_block = data[j * slice_len : (j + 1) * slice_len]
-<<<<<<< HEAD
-        for band_idx, band_suffix, band_name in band_configs:
-            band_img = slice_cube[band_idx]
-            img_tensor = preprocess_img(band_img)
-            top_conf, top_boxes = _detect(det_model, img_tensor)
-            if top_boxes is None:
-                continue
-
-            img_rgb = postprocess_img(img_tensor)
-
-            first_patch: np.ndarray | None = None
-            first_start: float | None = None
-            patch_dir = save_dir / "Patches" / fits_path.stem
-            patch_path = patch_dir / f"patch_slice{j}_band{band_idx}.png"
-
-            for conf, box in zip(top_conf, top_boxes):
-                dm_val, t_sec, t_sample = pixel_to_physical(
-                    (box[0] + box[2]) / 2,
-                    (box[1] + box[3]) / 2,
-                    slice_len,
-                )
-                snr_val = compute_snr(band_img, tuple(map(int, box)))
-                snr_list.append(snr_val)
-                global_sample = j * slice_len + int(t_sample)
-                patch, start_sample = dedisperse_patch(
-                    data, freq_down, dm_val, global_sample
-                )
-                class_prob, proc_patch = _classify_patch(cls_model, patch)
-                is_burst = class_prob >= config.CLASS_PROB
-                if first_patch is None:
-                    first_patch = proc_patch
-                    first_start = start_sample * config.TIME_RESO * config.DOWN_TIME_RATE
-                cand = Candidate(
-                    fits_path.name,
-                    j,
-                    band_idx,
-                    float(conf),
-                    dm_val,
-                    t_sec,
-                    t_sample,
-                    tuple(map(int, box)),
-                    snr_val,
-                    class_prob,
-                    is_burst,
-                    patch_path.name,
-                )
-                cand_counter += 1
-                prob_max = max(prob_max, float(conf))
-                with csv_file.open("a", newline="") as f_csv:
-                    writer = csv.writer(f_csv)
-                    writer.writerow(cand.to_row())
-                logger.info(
-                    "Candidato DM %.2f t=%.3f s conf=%.2f class=%.2f -> %s",
-                    dm_val,
-                    t_sec,
-                    conf,
-                    class_prob,
-                    "BURST" if is_burst else "no burst",
-                )
-
-            if first_patch is not None:
-                _save_patch_plot(
-                    first_patch,
-                    patch_path,
-                    freq_down,
-                    config.TIME_RESO * config.DOWN_TIME_RATE,
-                    first_start,
-                )
-
-                composite_dir = save_dir / "Composite" / fits_path.stem
-                comp_path = composite_dir / f"slice{j}_band{band_idx}.png"
-                _save_slice_summary(
-                    waterfall_block,
-                    img_rgb,
-                    first_patch,
-                    first_start,
-                    top_conf,
-                    top_boxes,
-                    comp_path,
-                    j,
-                    time_slice,
-                    band_name,
-                    band_suffix,
-                    fits_path.stem,
-                    slice_len,
-                )
-
-            out_img_path = save_dir / f"{fits_path.stem}_slice{j}_{band_suffix}.png"
-            _save_plot(
-                img_rgb,
-                top_conf,
-                top_boxes,
-                out_img_path,
-                j,
-                time_slice,
-                band_name,
-                band_suffix,
-                fits_path.stem,
-                slice_len,
-            )
-=======
-
-        for band_idx, band_suffix, band_name in band_configs:
-            band_img = slice_cube[band_idx]
-            img_tensor = preprocess_img(band_img)
-            top_conf, top_boxes = _detect(det_model, img_tensor)
-            if top_boxes is None:
-                continue
-
-            img_rgb = postprocess_img(img_tensor)
-
-            first_patch: np.ndarray | None = None
-            first_start: float | None = None
-            patch_dir = save_dir / "Patches" / fits_path.stem
-            patch_path = patch_dir / f"patch_slice{j}_band{band_idx}.png"
-
-            for conf, box in zip(top_conf, top_boxes):
-                dm_val, t_sec, t_sample = pixel_to_physical(
-                    (box[0] + box[2]) / 2,
-                    (box[1] + box[3]) / 2,
-                    slice_len,
-                )
-                snr_val = compute_snr(band_img, tuple(map(int, box)))
-                snr_list.append(snr_val)
-                global_sample = j * slice_len + int(t_sample)
-                patch, start_sample = dedisperse_patch(
-                    data, freq_down, dm_val, global_sample
-                )
-                class_prob, proc_patch = _classify_patch(cls_model, patch)
-                is_burst = class_prob >= config.CLASS_PROB
-                if first_patch is None:
-                    first_patch = proc_patch
-                    first_start = start_sample * config.TIME_RESO * config.DOWN_TIME_RATE
-                cand = Candidate(
-                    fits_path.name,
-                    j,
-                    band_idx,
-                    float(conf),
-                    dm_val,
-                    t_sec,
-                    t_sample,
-                    tuple(map(int, box)),
-                    snr_val,
-                    class_prob,
-                    is_burst,
-                    patch_path.name,
-                )
-                cand_counter += 1
-                prob_max = max(prob_max, float(conf))
-                with csv_file.open("a", newline="") as f_csv:
-                    writer = csv.writer(f_csv)
-                    writer.writerow(cand.to_row())
-                logger.info(
-                    "Candidato DM %.2f t=%.3f s conf=%.2f class=%.2f -> %s",
-                    dm_val,
-                    t_sec,
-                    conf,
-                    class_prob,
-                    "BURST" if is_burst else "no burst",
-                )
-
-            if first_patch is not None:
-                _save_patch_plot(
-                    first_patch,
-                    patch_path,
-                    freq_down,
-                    config.TIME_RESO * config.DOWN_TIME_RATE,
-                    first_start,
-                )
-
-                composite_dir = save_dir / "Composite" / fits_path.stem
-                comp_path = composite_dir / f"slice{j}_band{band_idx}.png"
-                _save_slice_summary(
-                    waterfall_block,
-                    img_rgb,
-                    first_patch,
-                    first_start,
-                    top_conf,
-                    top_boxes,
-                    comp_path,
-                    j,
-                    time_slice,
-                    band_name,
-                    band_suffix,
-                    fits_path.stem,
-                    slice_len,
-                )
-
-            out_img_path = save_dir / f"{fits_path.stem}_slice{j}_{band_suffix}.png"
-            _save_plot(
-                img_rgb,
-                top_conf,
-                top_boxes,
-                out_img_path,
-                j,
-                time_slice,
-                band_name,
-                band_suffix,
-                fits_path.stem,
-                slice_len,
-            )
-
->>>>>>> 4093ee03
-
-    runtime = time.time() - t_start
-    logger.info(
-        "\u25b6 %s: %d candidatos, max prob %.2f, \u23f1 %.1f s",
-        fits_path.name,
-        cand_counter,
-        prob_max,
-        runtime,
-    )
-
-    return {
-        "n_candidates": cand_counter,
-        "runtime_s": runtime,
-        "max_prob": float(prob_max),
-        "mean_snr": float(np.mean(snr_list)) if snr_list else 0.0,
-    }
-
-
-def run_pipeline() -> None:
-    """Run the full FRB detection pipeline."""
-
-    logging.basicConfig(level=logging.INFO, format="[%(levelname)s] %(message)s")
-
-    save_dir = config.RESULTS_DIR / config.MODEL_NAME
-    save_dir.mkdir(parents=True, exist_ok=True)
-    det_model = _load_model()
-    cls_model = _load_class_model()
-
-    summary: dict[str, dict] = {}
-    for frb in config.FRB_TARGETS:
-        file_list = _find_fits_files(frb)
-        if not file_list:
-            continue
-
-        get_obparams(str(file_list[0]))
-        for fits_path in file_list:
-            summary[fits_path.name] = _process_file(det_model, cls_model, fits_path, save_dir)
-
-    _write_summary(summary, save_dir)
+"""High level pipeline for FRB detection with CenterNet."""
+from __future__ import annotations
+
+import csv
+import json
+import logging
+import time
+from pathlib import Path
+from typing import Iterable, List
+
+import numpy as np
+import torch
+import matplotlib.pyplot as plt
+from matplotlib import gridspec
+
+from ObjectDet.centernet_model import centernet
+from ObjectDet.centernet_utils import get_res
+from BinaryClass.binary_model import BinaryNet
+
+from . import config
+from .candidate import Candidate
+from .dedispersion import d_dm_time_g, dedisperse_patch
+from .metrics import compute_snr
+from .astro_conversions import pixel_to_physical
+from .preprocessing import downsample_data
+from .image_utils import (
+    postprocess_img,
+    preprocess_img,
+    save_detection_plot,
+    plot_waterfall_block,
+)
+from .io import get_obparams, load_fits_file
+
+def _load_model() -> torch.nn.Module:
+    """Load the CenterNet model configured in :mod:`config`."""
+
+    model = centernet(model_name=config.MODEL_NAME).to(config.DEVICE)
+    state = torch.load(config.MODEL_PATH, map_location=config.DEVICE)
+    model.load_state_dict(state)
+    model.eval()
+    return model
+
+
+def _load_class_model() -> torch.nn.Module:
+    """Load the binary classification model configured in :mod:`config`."""
+
+    model = BinaryNet(config.CLASS_MODEL_NAME, num_classes=2).to(config.DEVICE)
+    state = torch.load(config.CLASS_MODEL_PATH, map_location=config.DEVICE)
+    model.load_state_dict(state)
+    model.eval()
+    return model
+
+def _find_fits_files(frb: str) -> List[Path]:
+    """Return FITS files matching ``frb`` within ``config.DATA_DIR``."""
+
+    return sorted(f for f in config.DATA_DIR.glob("*.fits") if frb in f.name)
+
+
+def _ensure_csv_header(csv_path: Path) -> None:
+    """Create ``csv_path`` with the standard candidate header if needed."""
+
+    if csv_path.exists():
+        return
+
+    with csv_path.open("w", newline="") as f_csv:
+        writer = csv.writer(f_csv)
+        writer.writerow(
+            [
+                "file",
+                "slice",
+                "band",
+                "prob",
+                "dm_pc_cm-3",
+                "t_sec",
+                "t_sample",
+                "x1",
+                "y1",
+                "x2",
+                "y2",
+                "snr",
+                "class_prob",
+                "is_burst",
+                "patch_file",
+            ]
+        )
+
+def _slice_parameters(width_total: int, slice_len: int) -> tuple[int, int]:
+    """Return adjusted ``slice_len`` and number of slices for ``width_total``."""
+
+    if width_total == 0:
+        return 0, 0
+    if width_total < slice_len:
+        return width_total, 1
+    return slice_len, width_total // slice_len
+
+
+def _detect(model: torch.nn.Module, img_tensor: np.ndarray) -> tuple[list, list | None]:
+    """Run the detection model and return confidences and boxes."""
+
+    with torch.no_grad():
+        hm, wh, offset = model(
+            torch.from_numpy(img_tensor)
+            .to(config.DEVICE)
+            .float()
+            .unsqueeze(0)
+        )
+    return get_res(hm, wh, offset, confidence=config.DET_PROB)
+
+
+def _save_plot(
+    img_rgb: np.ndarray,
+    top_conf: Iterable,
+    top_boxes: Iterable | None,
+    out_img_path: Path,
+    slice_idx: int,
+    time_slice: int,
+    band_name: str,
+    band_suffix: str,
+    fits_stem: str,
+    slice_len: int,
+) -> None:
+    """Wrapper around :func:`save_detection_plot` with dynamic slice length."""
+
+    prev_len = config.SLICE_LEN
+    config.SLICE_LEN = slice_len
+    save_detection_plot(
+        img_rgb,
+        top_conf,
+        top_boxes,
+        out_img_path,
+        slice_idx,
+        time_slice,
+        band_name,
+        band_suffix,
+        config.DET_PROB,
+        fits_stem,
+    )
+    config.SLICE_LEN = prev_len
+
+
+def _save_patch_plot(
+    patch: np.ndarray,
+    out_path: Path,
+    freq: np.ndarray,
+    time_reso: float,
+    start_time: float,
+) -> None:
+    """Save a visualization of the classification patch with a profile and
+    axes in physical units."""
+
+    profile = patch.mean(axis=1)
+    fig = plt.figure(figsize=(5, 5))
+    gs = gridspec.GridSpec(2, 1, height_ratios=[1, 4], hspace=0.05)
+
+    ax0 = fig.add_subplot(gs[0, 0])
+    ax0.plot(profile, color="royalblue", alpha=0.8, lw=1)
+    ax0.set_xlim(0, patch.shape[0])
+    ax0.set_xticks([])
+    ax0.set_yticks([])
+
+    ax1 = fig.add_subplot(gs[1, 0])
+    im = ax1.imshow(
+        patch.T,
+        origin="lower",
+        aspect="auto",
+        cmap="mako",
+        vmin=np.nanpercentile(patch, 1),
+        vmax=np.nanpercentile(patch, 99),
+    )
+    nchan = patch.shape[1]
+    ax1.set_yticks(np.linspace(0, nchan, 6))
+    ax1.set_yticklabels(np.round(np.linspace(freq.min(), freq.max(), 6)).astype(int))
+    ax1.set_xticks(np.linspace(0, patch.shape[0], 6))
+    ax1.set_xticklabels(
+        np.round(start_time + np.linspace(0, patch.shape[0], 6) * time_reso, 2)
+    )
+    ax1.set_xlabel("Time (s)")
+    ax1.set_ylabel("Frequency (MHz)")
+
+    out_path.parent.mkdir(parents=True, exist_ok=True)
+    plt.tight_layout()
+    plt.savefig(out_path, dpi=150)
+    plt.close()
+
+
+def _save_slice_summary(
+    waterfall_block: np.ndarray,
+    img_rgb: np.ndarray,
+    patch_img: np.ndarray,
+    patch_start: float,
+    top_conf: Iterable,
+    top_boxes: Iterable | None,
+    out_path: Path,
+    slice_idx: int,
+    time_slice: int,
+    band_name: str,
+    band_suffix: str,
+    fits_stem: str,
+    slice_len: int,
+) -> None:
+    """Save a composite figure with waterfall, detection and patch."""
+
+    freq_ds = np.mean(
+        config.FREQ.reshape(
+            config.FREQ_RESO // config.DOWN_FREQ_RATE,
+            config.DOWN_FREQ_RATE,
+        ),
+        axis=1,
+    )
+    time_reso_ds = config.TIME_RESO * config.DOWN_TIME_RATE
+
+    out_path.parent.mkdir(parents=True, exist_ok=True)
+
+    fig = plt.figure(figsize=(14, 8))
+    gs = gridspec.GridSpec(
+        2,
+        2,
+        width_ratios=[1.3, 1],
+        height_ratios=[1.3, 1],
+        wspace=0.3,
+        hspace=0.3,
+    )
+
+    # Waterfall with profile
+    gs_left = gridspec.GridSpecFromSubplotSpec(2, 1, subplot_spec=gs[:, 0], height_ratios=[1, 4], hspace=0.05)
+    ax_prof = fig.add_subplot(gs_left[0, 0])
+    profile = waterfall_block.mean(axis=1)
+    ax_prof.plot(profile, color="royalblue", alpha=0.8, lw=1)
+    block_size = waterfall_block.shape[0]
+    ax_prof.set_xlim(0, block_size)
+    ax_prof.set_xticks([])
+    ax_prof.set_yticks([])
+
+    ax_wf = fig.add_subplot(gs_left[1, 0])
+    ax_wf.imshow(
+        waterfall_block.T,
+        origin="lower",
+        cmap="mako",
+        aspect="auto",
+        vmin=np.nanpercentile(waterfall_block, 1),
+        vmax=np.nanpercentile(waterfall_block, 99),
+    )
+    nchan = waterfall_block.shape[1]
+    time_start = slice_idx * block_size * time_reso_ds
+    ax_wf.set_yticks(np.linspace(0, nchan, 6))
+    ax_wf.set_yticklabels(np.round(np.linspace(freq_ds.min(), freq_ds.max(), 6)).astype(int))
+    ax_wf.set_xticks(np.linspace(0, block_size, 6))
+    ax_wf.set_xticklabels(np.round(time_start + np.linspace(0, block_size, 6) * time_reso_ds, 2))
+    ax_wf.set_xlabel("Time (s)")
+    ax_wf.set_ylabel("Frequency (MHz)")
+
+    # Detection image
+    ax_det = fig.add_subplot(gs[0, 1])
+    ax_det.imshow(img_rgb, origin="lower", aspect="auto")
+
+    prev_len = config.SLICE_LEN
+    config.SLICE_LEN = slice_len
+
+    n_time_ticks = 6
+    time_positions = np.linspace(0, 512, n_time_ticks)
+    time_start_slice = slice_idx * slice_len * config.TIME_RESO * config.DOWN_TIME_RATE
+    time_values = time_start_slice + (time_positions / 512.0) * slice_len * config.TIME_RESO * config.DOWN_TIME_RATE
+    ax_det.set_xticks(time_positions)
+    ax_det.set_xticklabels([f"{t:.3f}" for t in time_values])
+    ax_det.set_xlabel("Time (s)", fontsize=10, fontweight="bold")
+
+    n_dm_ticks = 8
+    dm_positions = np.linspace(0, 512, n_dm_ticks)
+    dm_values = config.DM_min + (dm_positions / 512.0) * (config.DM_max - config.DM_min)
+    ax_det.set_yticks(dm_positions)
+    ax_det.set_yticklabels([f"{dm:.0f}" for dm in dm_values])
+    ax_det.set_ylabel("Dispersion Measure (pc cm⁻³)", fontsize=10, fontweight="bold")
+
+    if top_boxes is not None:
+        for idx, (conf, box) in enumerate(zip(top_conf, top_boxes)):
+            x1, y1, x2, y2 = map(int, box)
+            rect = plt.Rectangle(
+                (x1, y1), x2 - x1, y2 - y1, linewidth=2, edgecolor="lime", facecolor="none"
+            )
+            ax_det.add_patch(rect)
+            center_x, center_y = (x1 + x2) / 2, (y1 + y2) / 2
+            dm_val, _, _ = pixel_to_physical(center_x, center_y, slice_len)
+            label = f"#{idx+1}\nDM: {dm_val:.1f}\nP: {conf:.2f}"
+            ax_det.annotate(
+                label,
+                xy=(center_x, center_y),
+                xytext=(center_x, y2 + 15),
+                bbox=dict(boxstyle="round,pad=0.3", facecolor="lime", alpha=0.8),
+                fontsize=7,
+                ha="center",
+                fontweight="bold",
+                arrowprops=dict(arrowstyle="->", color="lime", lw=1),
+            )
+
+    title = (
+        f"{fits_stem} - {band_name}\nSlice {slice_idx + 1}/{time_slice}"
+    )
+    ax_det.set_title(title, fontsize=9, fontweight="bold")
+
+    # Patch image with profile
+    gs_patch = gridspec.GridSpecFromSubplotSpec(
+        2, 1, subplot_spec=gs[1, 1], height_ratios=[1, 4], hspace=0.05
+    )
+    ax_patch_prof = fig.add_subplot(gs_patch[0, 0])
+    patch_prof = patch_img.mean(axis=1)
+    ax_patch_prof.plot(patch_prof, color="royalblue", alpha=0.8, lw=1)
+    block_patch = patch_img.shape[0]
+    ax_patch_prof.set_xlim(0, block_patch)
+    ax_patch_prof.set_xticks([])
+    ax_patch_prof.set_yticks([])
+
+    ax_patch = fig.add_subplot(gs_patch[1, 0])
+    ax_patch.imshow(
+        patch_img.T,
+        origin="lower",
+        aspect="auto",
+        cmap="mako",
+        vmin=np.nanpercentile(patch_img, 1),
+        vmax=np.nanpercentile(patch_img, 99),
+    )
+    nchan_patch = patch_img.shape[1]
+    ax_patch.set_yticks(np.linspace(0, nchan_patch, 6))
+    ax_patch.set_yticklabels(
+        np.round(np.linspace(freq_ds.min(), freq_ds.max(), 6)).astype(int)
+    )
+    ax_patch.set_xticks(np.linspace(0, block_patch, 6))
+    ax_patch.set_xticklabels(
+        np.round(
+            patch_start + np.linspace(0, block_patch, 6) * time_reso_ds, 2
+        )
+    )
+    ax_patch.set_xlabel("Time (s)")
+    ax_patch.set_ylabel("Frequency (MHz)")
+
+    plt.tight_layout()
+    plt.savefig(out_path, dpi=200)
+    plt.close()
+    config.SLICE_LEN = prev_len
+
+def _write_summary(summary: dict, save_path: Path) -> None:
+    summary_path = save_path / "summary.json"
+    with summary_path.open("w") as f_json:
+        json.dump(summary, f_json, indent=2)
+    logger.info("Resumen global escrito en %s", summary_path)
+
+
+def _plot_waterfalls(
+    data: np.ndarray,
+    slice_len: int,
+    time_slice: int,
+    fits_stem: str,
+    out_dir: Path,
+) -> None:
+    """Save frequency--time waterfall plots for each time block."""
+
+    freq_ds = np.mean(
+        config.FREQ.reshape(config.FREQ_RESO // config.DOWN_FREQ_RATE, config.DOWN_FREQ_RATE),
+        axis=1,
+    )
+    time_reso_ds = config.TIME_RESO * config.DOWN_TIME_RATE
+    out_dir.mkdir(parents=True, exist_ok=True)
+
+    for j in range(time_slice):
+        t0, t1 = j * slice_len, (j + 1) * slice_len
+        block = data[t0:t1]
+        if block.size == 0:
+            continue
+        plot_waterfall_block(
+            data_block=block,
+            freq=freq_ds,
+            time_reso=time_reso_ds,
+            block_size=block.shape[0],
+            block_idx=j,
+            save_dir=out_dir,
+            filename=fits_stem,
+        )
+
+def _prep_patch(patch: np.ndarray) -> np.ndarray:
+    """Normalize patch for classification."""
+
+    patch = patch.copy()
+    patch += 1
+    patch /= np.mean(patch, axis=0)
+    vmin, vmax = np.nanpercentile(patch, [5, 95])
+    patch = np.clip(patch, vmin, vmax)
+    patch = (patch - patch.min()) / (patch.max() - patch.min())
+    return patch
+
+
+def _classify_patch(model: torch.nn.Module, patch: np.ndarray) -> tuple[float, np.ndarray]:
+    """Return probability from binary model for ``patch`` along with the processed patch."""
+
+    proc = _prep_patch(patch)
+    tensor = torch.from_numpy(proc[None, None, :, :]).float().to(config.DEVICE)
+    with torch.no_grad():
+        out = model(tensor)
+        prob = out.softmax(dim=1)[0, 1].item()
+    return prob, proc
+
+
+def _process_file(
+    det_model: torch.nn.Module,
+    cls_model: torch.nn.Module,
+    fits_path: Path,
+    save_dir: Path,
+) -> dict:
+    """Process a single FITS file and return summary information."""
+
+    t_start = time.time()
+    logger.info("Procesando %s", fits_path.name)
+
+    data = load_fits_file(str(fits_path))
+    if data.shape[1] == 1:
+        data = np.repeat(data, 2, axis=1)
+    data = np.vstack([data, data[::-1, :]])
+
+    data = downsample_data(data)
+
+    freq_down = np.mean(
+        config.FREQ.reshape(config.FREQ_RESO // config.DOWN_FREQ_RATE, config.DOWN_FREQ_RATE),
+        axis=1,
+    )
+
+
+    height = config.DM_max - config.DM_min + 1
+    width_total = config.FILE_LENG // config.DOWN_TIME_RATE
+
+    slice_len, time_slice = _slice_parameters(width_total, config.SLICE_LEN)
+
+    # Waterfalls will be generated as part of the slice summaries
+
+    dm_time = d_dm_time_g(data, height=height, width=width_total)
+
+    slice_duration = slice_len * config.TIME_RESO * config.DOWN_TIME_RATE
+    logger.info(
+        "Análisis de %s con %d slices de %d muestras (%.3f s cada uno)",
+        fits_path.name,
+        time_slice,
+        slice_len,
+        slice_duration,
+    )
+
+    csv_file = save_dir / f"{fits_path.stem}.candidates.csv"
+    _ensure_csv_header(csv_file)
+
+    cand_counter = 0
+    prob_max = 0.0
+    snr_list: List[float] = []
+
+    band_configs = (
+        [
+            (0, "fullband", "Full Band"),
+            (1, "lowband", "Low Band"),
+            (2, "highband", "High Band"),
+        ]
+        if config.USE_MULTI_BAND
+        else [(0, "fullband", "Full Band")]
+    )
+
+    for j in range(time_slice):
+        slice_cube = dm_time[:, :, slice_len * j : slice_len * (j + 1)]
+        waterfall_block = data[j * slice_len : (j + 1) * slice_len]
+        for band_idx, band_suffix, band_name in band_configs:
+            band_img = slice_cube[band_idx]
+            img_tensor = preprocess_img(band_img)
+            top_conf, top_boxes = _detect(det_model, img_tensor)
+            if top_boxes is None:
+                continue
+
+            img_rgb = postprocess_img(img_tensor)
+
+            first_patch: np.ndarray | None = None
+            first_start: float | None = None
+            patch_dir = save_dir / "Patches" / fits_path.stem
+            patch_path = patch_dir / f"patch_slice{j}_band{band_idx}.png"
+
+            for conf, box in zip(top_conf, top_boxes):
+                dm_val, t_sec, t_sample = pixel_to_physical(
+                    (box[0] + box[2]) / 2,
+                    (box[1] + box[3]) / 2,
+                    slice_len,
+                )
+                snr_val = compute_snr(band_img, tuple(map(int, box)))
+                snr_list.append(snr_val)
+                global_sample = j * slice_len + int(t_sample)
+                patch, start_sample = dedisperse_patch(
+                    data, freq_down, dm_val, global_sample
+                )
+                class_prob, proc_patch = _classify_patch(cls_model, patch)
+                is_burst = class_prob >= config.CLASS_PROB
+                if first_patch is None:
+                    first_patch = proc_patch
+                    first_start = start_sample * config.TIME_RESO * config.DOWN_TIME_RATE
+                cand = Candidate(
+                    fits_path.name,
+                    j,
+                    band_idx,
+                    float(conf),
+                    dm_val,
+                    t_sec,
+                    t_sample,
+                    tuple(map(int, box)),
+                    snr_val,
+                    class_prob,
+                    is_burst,
+                    patch_path.name,
+                )
+                cand_counter += 1
+                prob_max = max(prob_max, float(conf))
+                with csv_file.open("a", newline="") as f_csv:
+                    writer = csv.writer(f_csv)
+                    writer.writerow(cand.to_row())
+                logger.info(
+                    "Candidato DM %.2f t=%.3f s conf=%.2f class=%.2f -> %s",
+                    dm_val,
+                    t_sec,
+                    conf,
+                    class_prob,
+                    "BURST" if is_burst else "no burst",
+                )
+
+            if first_patch is not None:
+                _save_patch_plot(
+                    first_patch,
+                    patch_path,
+                    freq_down,
+                    config.TIME_RESO * config.DOWN_TIME_RATE,
+                    first_start,
+                )
+
+                composite_dir = save_dir / "Composite" / fits_path.stem
+                comp_path = composite_dir / f"slice{j}_band{band_idx}.png"
+                _save_slice_summary(
+                    waterfall_block,
+                    img_rgb,
+                    first_patch,
+                    first_start,
+                    top_conf,
+                    top_boxes,
+                    comp_path,
+                    j,
+                    time_slice,
+                    band_name,
+                    band_suffix,
+                    fits_path.stem,
+                    slice_len,
+                )
+
+            out_img_path = save_dir / f"{fits_path.stem}_slice{j}_{band_suffix}.png"
+            _save_plot(
+                img_rgb,
+                top_conf,
+                top_boxes,
+                out_img_path,
+                j,
+                time_slice,
+                band_name,
+                band_suffix,
+                fits_path.stem,
+                slice_len,
+            )
+
+    runtime = time.time() - t_start
+    logger.info(
+        "\u25b6 %s: %d candidatos, max prob %.2f, \u23f1 %.1f s",
+        fits_path.name,
+        cand_counter,
+        prob_max,
+        runtime,
+    )
+
+    return {
+        "n_candidates": cand_counter,
+        "runtime_s": runtime,
+        "max_prob": float(prob_max),
+        "mean_snr": float(np.mean(snr_list)) if snr_list else 0.0,
+    }
+
+
+def run_pipeline() -> None:
+    """Run the full FRB detection pipeline."""
+
+    logging.basicConfig(level=logging.INFO, format="[%(levelname)s] %(message)s")
+
+    save_dir = config.RESULTS_DIR / config.MODEL_NAME
+    save_dir.mkdir(parents=True, exist_ok=True)
+    det_model = _load_model()
+    cls_model = _load_class_model()
+
+    summary: dict[str, dict] = {}
+    for frb in config.FRB_TARGETS:
+        file_list = _find_fits_files(frb)
+        if not file_list:
+            continue
+
+        get_obparams(str(file_list[0]))
+        for fits_path in file_list:
+            summary[fits_path.name] = _process_file(det_model, cls_model, fits_path, save_dir)
+
+    _write_summary(summary, save_dir)