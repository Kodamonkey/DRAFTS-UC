--- conflicted
+++ resolved
@@ -16,20 +16,14 @@
 ## Features
 
 - **CUDA‑accelerated dedispersion** for near real‑time DM sweeps.
-<<<<<<< HEAD
+
 - **CenterNet object detection** to infer **arrival time & DM** directly from time–DM "bow‑ties".
 - **ResNet binary classification** to confirm candidates and **reduce false positives** dramatically.
 - **Command-line configuration**: flexible parameter control via argumentos CLI con valores por defecto sensibles.
-=======
-- **CenterNet object detection** to infer **arrival time & DM** directly from time–DM “bow‑ties”.
-- **ResNet binary classification** to confirm candidates and **reduce false positives** dramatically.
-- **Single‑config operation**: one place to set data paths, DM range, thresholds, and options.
->>>>>>> 18e5317f
 - **Chunked processing** of large files with automatic memory‑aware slicing.
 - **PSRFITS & SIGPROC (.fil)** input support; optional multi‑band analysis.
 - **Rich outputs**: CSV summaries, annotated plots (waterfalls, DM curves, S/N traces), and logs.
 - **Trainable**: scripts to (re)train detection and classification models on your own data.
-<<<<<<< HEAD
 - **🐳 Docker support**: Reproducible environments for CPU and GPU with full documentation.
 
 ---
@@ -514,244 +508,6 @@
 
 ---
 
-=======
-
----
-
-## Quick Start
-
-```bash
-# 1) Clone and enter the repo
-git clone https://github.com/Kodamonkey/DRAFTS-UC.git
-cd DRAFTS-UC
-
-# 2) Create & activate a virtual environment (Python 3.8+)
-python3 -m venv .venv
-source .venv/bin/activate  # Windows: .venv\Scripts\activate
-
-# 3) Install dependencies
-pip install -r requirements.txt
-
-# 4) Put your .fits/.fil files under Data/raw/
-# 5) Edit src/config/user_config.py (DATA_DIR, RESULTS_DIR, FRB_TARGETS, DM range, thresholds)
-# 6) Run the full pipeline
-python main.py
-```
-
-When it finishes, inspect `Results/` for plots and a CSV of detections.
-
----
-
-## Prerequisites
-
-- **OS:** Linux/macOS recommended (Windows works too).
-- **Python:** 3.8+ (use a virtualenv/Conda).
-- **GPU:** NVIDIA GPU with CUDA 11+ **recommended** (CPU works but is slow).
-- **Drivers/Toolkit:** Matching NVIDIA driver + CUDA toolkit; install a **PyTorch** build that matches your CUDA.
-- **RAM/VRAM:** Several GB suggested for large observations (the pipeline chunks automatically).
-- **Git** to clone the repository.
-
-Verify PyTorch & CUDA after install:
-
-```bash
-python -c "import torch; print(f'PyTorch={torch.__version__} CUDA={torch.cuda.is_available()}')"
-```
-
----
-
-## Repository Layout 
-
-```
-DRAFTS-UC/
-├── Data/
-│   ├── raw/             # put your .fits/.fil here
-│   └── processed/       # temp/intermediate (generated)
-├── Results/             # figures, CSVs, logs (generated)
-├── models/              # .pth weights (detector/classifier)
-│   ├── cent_resnet18.pth
-│   ├── cent_resnet50.pth
-│   ├── class_resnet18.pth
-│   └── class_resnet50.pth
-├── src/
-│   ├── config/          # **start here** (user_config.py)
-│   ├── core/            # pipeline orchestrator
-│   ├── input/           # FITS/.fil readers, chunking
-│   ├── preprocessing/   # GPU/CPU dedispersion, filters
-│   ├── detection/       # model I/O & inference utils
-│   ├── models/          # training code (ObjectDet/BinaryClass)
-│   ├── analysis/        # S/N, stats
-│   ├── visualization/   # plotting & figure export
-│   ├── output/          # save candidates, CSVs
-│   └── scripts/         # helper/utility scripts
-├── main.py              # entry point
-├── requirements.txt
-└── README.md
-```
-
----
-
-## Configuration (single place)
-
-All user‑facing settings live in **`src/config/user_config.py`**. Open it and set:
-
-- **Paths**
-  - `DATA_DIR`: where your `.fits/.fil` live (default `./Data/raw`)
-  - `RESULTS_DIR`: where results will be written (default `./Results`)
-- **Targets**
-  - `FRB_TARGETS = ["pattern1", "pattern2"]`: substrings to match filenames in `DATA_DIR`.
-    - Example: if you have `FRB121102_0001.fits`, set `FRB_TARGETS = ["FRB121102_0001"]`.
-- **Time slicing**
-  - `SLICE_DURATION_MS`: size of each time window (ms) analyzed at once.
-- **DM search**
-  - `DM_min`, `DM_max`: dispersion measure range for dedispersion.
-- **Decision thresholds**
-  - `DET_PROB`: min CenterNet confidence to accept a candidate (e.g., 0.30).
-  - `CLASS_PROB`: min ResNet probability to call it a true FRB (e.g., 0.50).
-  - `SNR_THRESH`: for highlighting in plots (visual only).
-- **Optional knobs**
-  - `DOWN_FREQ_RATE`, `DOWN_TIME_RATE` (downsampling for speed),
-  - `USE_MULTI_BAND` (split band into full/low/high),
-  - `POLARIZATION_MODE` (total intensity, linear, circular, or specific pol index),
-  - `AUTO_HIGH_FREQ_PIPELINE` and `HIGH_FREQ_THRESHOLD_MHZ` (auto tuning at mm‑wave),
-  - `FORCE_PLOTS`, `DEBUG_FREQUENCY_ORDER`, logging verbosity, etc.
-
-> **Tip:** Defaults are sensible. Start with paths + `FRB_TARGETS`, then run. Tighten `DM_max` to speed up if you know the DM.
-
----
-
-## Running the Pipeline
-
-From the repo root:
-
-```bash
-python main.py
-```
-
-For each matching file in `DATA_DIR`:
-
-1. **Load & chunk** the dynamic spectrum (.fits/.fil), memory‑aware.
-2. **Dedisperse** across `[DM_min, DM_max]` (GPU if available).
-3. **Detect candidates** in time–DM (CenterNet) → boxes + scores.
-4. **Classify** each candidate (ResNet) → FRB vs non‑FRB probability.
-5. **Save outputs**: annotated figures, per‑file CSV, logs in `Results/`.
-
-If thresholds are strict, you may see fewer but higher‑confidence detections. Relax `DET_PROB`/`CLASS_PROB` to be more inclusive.
-
----
-
-## Usage Examples
-
-**Single file (simple):**
-
-```python
-# src/config/user_config.py
-DATA_DIR = Path("./Data/raw")
-RESULTS_DIR = Path("./Results")
-FRB_TARGETS = ["FRB121102_0001"]  # will match *FRB121102_0001*.fits/.fil
-# keep other defaults
-```
-
-```bash
-python main.py
-```
-
-**Batch multiple observations:**
-
-```python
-FRB_TARGETS = ["session1_", "session2_", "2024-10-05"]
-```
-
-```bash
-python main.py
-```
-
-**Ad‑hoc plotting (debug/inspection):**
-
-```bash
-python src/scripts/absolute_segment_plots.py   --filename FRB121102_0001.fits --start 10.0 --duration 5.0 --dm 565
-```
-
-**Embed in your own Python app:**
-
-```python
-from src.core.pipeline import run_pipeline
-# (Optionally edit config programmatically)
-run_pipeline()
-```
-
----
-
-## Data Requirements
-
-- **Inputs:** single‑beam **PSRFITS (.fits)** or **SIGPROC filterbank (.fil)** containing time–frequency power.
-- **Headers:** should include frequency axis, sample time, and shape (#chans, #samples).
-- **Placement:** files go under `Data/raw/` (or your custom `DATA_DIR`).
-- **Size:** large files are fine—processing is chunked automatically. Ensure free disk for `Results/` and temporary intermediates under `Data/processed/`.
-
----
-
-## Model Weights
-
-Place pre‑trained weights under `./models/` with these names (or adjust in config):
-
-- **Detection (CenterNet):** `cent_resnet18.pth`, `cent_resnet50.pth`
-- **Classification (ResNet):** `class_resnet18.pth`, `class_resnet50.pth`
-
-By default, the pipeline loads the `resnet50` variants for best accuracy. Switch to `resnet18` for speed (edit the model names in config if applicable).
-
-> **Custom models:** If you train your own, copy your `best_model.pth` here and rename accordingly or point the config to the new filenames.
-
----
-
-## Training (optional)
-
-### Object detection (CenterNet)
-
-Training code lives in `src/models/ObjectDet/`.
-
-```bash
-cd src/models/ObjectDet/
-python centernet_train.py resnet18    # or: resnet50
-# outputs logs_resnet18/ (checkpoints incl. best_model.pth)
-```
-
-**Data:** 2D time–DM arrays (e.g., 512×512) + labels (boxes for each burst). A `data_label.txt`/CSV listing files and boxes is expected by the script (adapt paths as needed).
-
-### Binary classification (ResNet)
-
-Training code lives in `src/models/BinaryClass/`.
-
-```bash
-cd src/models/BinaryClass/
-python binary_train.py resnet18 BinaryNet   # or: resnet50
-# outputs logs_resnet18/ (checkpoints incl. best_model.pth)
-```
-
-**Data:** burst cutouts vs non‑bursts (two folders or an index file).
-
-After training, place your `best_model.pth` under `models/` with the expected name (or update config) and re‑run the pipeline.
-
----
-
-## Outputs
-
-- **Per‑file CSV** with all candidates that pass thresholds (arrival time, DM, scores, S/N).
-- **Figures**: annotated waterfalls, time–DM “bow‑ties”, and S/N/DM curves.
-- **Logs**: detailed progress and timing (helpful for profiling and debugging).
-
----
-
-## Tips & Troubleshooting
-
-- **No detections?** Lower `DET_PROB`/`CLASS_PROB`, widen DM range, or verify data quality/polarization mode.
-- **Too many false positives?** Raise thresholds, enable multi‑band, or restrict DM range.
-- **Slow run on CPU?** Install CUDA‑enabled PyTorch and a proper NVIDIA driver; enable GPU.
-- **Frequency axis inverted?** Set `DEBUG_FREQUENCY_ORDER = True` and check reader output.
-- **mm‑wave data (ALMA/hi‑freq):** Keep `AUTO_HIGH_FREQ_PIPELINE=True` so defaults adapt.
-
----
-
->>>>>>> 18e5317f
 ## Citation & Acknowledgements
 
 If you use DRAFTS++ in research, please cite the original DRAFTS paper and this repository fork:
