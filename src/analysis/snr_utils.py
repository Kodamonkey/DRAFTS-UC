--- conflicted
+++ resolved
@@ -38,44 +38,6 @@
     best_width : np.ndarray
         Ancho de boxcar (en muestras) que maximiza el SNR en cada muestra
     """
-<<<<<<< HEAD
-                                             
-    if waterfall is None or waterfall.size == 0:
-        raise ValueError("waterfall is None or empty in compute_snr_profile")
-    if waterfall.ndim < 2:
-        raise ValueError(f"waterfall must be 2D, got {waterfall.ndim}D array")
-    
-                                   
-    profile = np.mean(waterfall, axis=1)
-    
-    if off_regions is None:
-                                                    
-        sigma = estimate_sigma_iqr(profile)
-        mean_level = np.median(profile)
-    else:
-                                         
-        off_data = []
-        for start, end in off_regions:
-                                                
-            start_idx = max(0, start if start >= 0 else len(profile) + start)
-            end_idx = min(len(profile), end if end >= 0 else len(profile) + end)
-            if start_idx < end_idx:
-                off_data.extend(profile[start_idx:end_idx])
-        
-        if off_data:
-            off_data = np.array(off_data)
-            sigma = np.std(off_data, ddof=1)
-            mean_level = np.mean(off_data)
-        else:
-                                                     
-            sigma = estimate_sigma_iqr(profile)
-            mean_level = np.median(profile)
-    
-                   
-    snr = (profile - mean_level) / (sigma + 1e-10)                                               
-    
-    return snr, sigma
-=======
     if waterfall is None or waterfall.size == 0:
         raise ValueError("waterfall is None or empty in compute_snr_profile")
     if waterfall.ndim != 2:
@@ -108,8 +70,6 @@
     snr_max = np.nan_to_num(snr_max, nan=-np.inf,
                             posinf=np.max(snr_max[np.isfinite(snr_max)]) if np.isfinite(snr_max).any() else 0.0)
     return snr_max, 1.0, best_width
->>>>>>> 5a226ac2
-
 
 # This function estimates sigma iqr.
 def estimate_sigma_iqr(data: np.ndarray) -> float:
@@ -189,10 +149,6 @@
         sigma = 1.0
     return ts / sigma
 
-
-<<<<<<< HEAD
-# This function computes presto matched SNR.
-=======
 def _detrend_normalize_by_blocks(timeseries: np.ndarray, block_len: int = 1000, fast: bool = True) -> np.ndarray:
     """Detrend y normaliza por bloques al estilo PRESTO, devolviendo RMS≈1.
 
@@ -257,9 +213,7 @@
                 out[start:end] = 0.0
 
     return out
-
-
->>>>>>> 5a226ac2
+  
 def compute_presto_matched_snr(
     waterfall: np.ndarray,
     dt_seconds: float,
