# This module stores user-adjustable configuration values.

from pathlib import Path

                                                                               
                                   
                                                                               

<<<<<<< HEAD
# Directorios de entrada y salida
DATA_DIR = Path("./Data/raw")                        # Directorio con archivos de entrada (.fits, .fil)
RESULTS_DIR = Path("./results-test-refactor/DRAFTS++")                      # Directorio para guardar resultados
=======
                                 
DATA_DIR = Path("./Data/raw")                                                                          
RESULTS_DIR = Path("./results/DRAFTS++")                                                          
>>>>>>> 4ecd0b9a

                              
FRB_TARGETS = [
   "3096_0001_00_8bit",
]


                                                                               
                                    
                                                                               

                                                
SLICE_DURATION_MS: float = 300.0

                                                                               
                               
                                                                               

<<<<<<< HEAD
# Factores de reducción para optimizar el procesamiento
DOWN_FREQ_RATE: int = 1                      # Factor de reducción en frecuencia (1 = sin reducción)
DOWN_TIME_RATE: int = 8                     # Factor de reducción en tiempo (1 = sin reducción)
=======
                                                       
DOWN_FREQ_RATE: int = 1                                                                             
DOWN_TIME_RATE: int = 32                                                                        
>>>>>>> 4ecd0b9a

                                                                               
                                  
                                                                               

<<<<<<< HEAD
# Rango de Dispersion Measure para búsqueda
DM_min: int = 0                             # DM mínimo en pc cm⁻³
DM_max: int = 1024                          # DM máximo en pc cm⁻³
=======
                                           
DM_min: int = 0                                                   
DM_max: int = 4000                                                
>>>>>>> 4ecd0b9a

                                                                               
                       
                                                                               

                                                       
DET_PROB: float = 0.3                                                                                 
CLASS_PROB: float = 0.5                                                                     

                                                
SNR_THRESH: float = 3.0                                                                     

                                                                               
                                       
                                                                               

                                      
USE_MULTI_BAND: bool = False                                                                               

                                                                               
                                                 
                                                                               

                                                               
                                                                           
                                                                                
POLARIZATION_MODE: str = "linear"

                                                          
POLARIZATION_INDEX: int = 0

                                                                               
                                  
                                                                               

                                 
DEBUG_FREQUENCY_ORDER: bool = True                                                                         
                                                                                                             

<<<<<<< HEAD
# Forzar generación de plots incluso sin candidatos (modo debug)
FORCE_PLOTS: bool = False                  # True = siempre generar plots para inspección
=======
                                                                
FORCE_PLOTS: bool = True                                                                
>>>>>>> 4ecd0b9a

                                                                               
                                         
                                                                               

                                                           
SAVE_ONLY_BURST: bool = True                                                                                         <|MERGE_RESOLUTION|>--- conflicted
+++ resolved
@@ -1,111 +1,73 @@
-# This module stores user-adjustable configuration values.
-
 from pathlib import Path
 
-                                                                               
-                                   
-                                                                               
+# =============================================================================
+# CONFIGURACIÓN DE DATOS Y ARCHIVOS
+# =============================================================================
 
-<<<<<<< HEAD
 # Directorios de entrada y salida
 DATA_DIR = Path("./Data/raw")                        # Directorio con archivos de entrada (.fits, .fil)
-RESULTS_DIR = Path("./results-test-refactor/DRAFTS++")                      # Directorio para guardar resultados
-=======
-                                 
-DATA_DIR = Path("./Data/raw")                                                                          
-RESULTS_DIR = Path("./results/DRAFTS++")                                                          
->>>>>>> 4ecd0b9a
+RESULTS_DIR = Path("./Results")                      # Directorio para guardar resultados
 
-                              
+# Lista de archivos a procesar
 FRB_TARGETS = [
-   "3096_0001_00_8bit",
+   "3096_0001_00_8bit"
 ]
 
+# =============================================================================
+# CONFIGURACIÓN DE ANÁLISIS TEMPORAL
+# =============================================================================
 
-                                                                               
-                                    
-                                                                               
+# Duración de cada slice temporal (milisegundos)
+SLICE_DURATION_MS: float = 500.0
 
-                                                
-SLICE_DURATION_MS: float = 300.0
+# =============================================================================
+# CONFIGURACIÓN DE DOWNSAMPLING
+# =============================================================================
 
-                                                                               
-                               
-                                                                               
-
-<<<<<<< HEAD
 # Factores de reducción para optimizar el procesamiento
 DOWN_FREQ_RATE: int = 1                      # Factor de reducción en frecuencia (1 = sin reducción)
-DOWN_TIME_RATE: int = 8                     # Factor de reducción en tiempo (1 = sin reducción)
-=======
-                                                       
-DOWN_FREQ_RATE: int = 1                                                                             
-DOWN_TIME_RATE: int = 32                                                                        
->>>>>>> 4ecd0b9a
+DOWN_TIME_RATE: int = 12                     # Factor de reducción en tiempo (1 = sin reducción)
 
-                                                                               
-                                  
-                                                                               
+# =============================================================================
+# CONFIGURACIÓN DE DISPERSIÓN (DM)
+# =============================================================================
 
-<<<<<<< HEAD
 # Rango de Dispersion Measure para búsqueda
 DM_min: int = 0                             # DM mínimo en pc cm⁻³
 DM_max: int = 1024                          # DM máximo en pc cm⁻³
-=======
-                                           
-DM_min: int = 0                                                   
-DM_max: int = 4000                                                
->>>>>>> 4ecd0b9a
 
-                                                                               
-                       
-                                                                               
+# =============================================================================
+# UMBRALES DE DETECCIÓN
+# =============================================================================
 
-                                                       
-DET_PROB: float = 0.3                                                                                 
-CLASS_PROB: float = 0.5                                                                     
+# Probabilidades mínimas para detección y clasificación
+DET_PROB: float = 0.3                       # Probabilidad mínima para considerar una detección válida
+CLASS_PROB: float = 0.5                     # Probabilidad mínima para clasificar como burst
 
-                                                
-SNR_THRESH: float = 3.0                                                                     
+# Umbral de SNR para resaltar en visualizaciones
+SNR_THRESH: float = 3.0                     # Umbral de SNR para resaltar en visualizaciones
 
-                                                                               
-                                       
-                                                                               
+# =============================================================================
+# CONFIGURACIÓN DE ANÁLISIS MULTI-BANDA
+# =============================================================================
 
-                                      
-USE_MULTI_BAND: bool = False                                                                               
+# Análisis multi-banda (Full/Low/High)
+USE_MULTI_BAND: bool = False                # True = usar análisis multi-banda, False = solo banda completa
 
-                                                                               
-                                                 
-                                                                               
+# =============================================================================
+# CONFIGURACIÓN DE LOGGING Y DEBUG
+# =============================================================================
 
-                                                               
-                                                                           
-                                                                                
-POLARIZATION_MODE: str = "linear"
+# Debug de frecuencias y archivos
+DEBUG_FREQUENCY_ORDER: bool = False        # True = mostrar información detallada de frecuencias y archivos
+                                           # False = modo silencioso (recomendado para procesamiento en lote)
 
-                                                          
-POLARIZATION_INDEX: int = 0
-
-                                                                               
-                                  
-                                                                               
-
-                                 
-DEBUG_FREQUENCY_ORDER: bool = True                                                                         
-                                                                                                             
-
-<<<<<<< HEAD
 # Forzar generación de plots incluso sin candidatos (modo debug)
 FORCE_PLOTS: bool = False                  # True = siempre generar plots para inspección
-=======
-                                                                
-FORCE_PLOTS: bool = True                                                                
->>>>>>> 4ecd0b9a
 
-                                                                               
-                                         
-                                                                               
+# =============================================================================
+# CONFIGURACIÓN DE FILTRADO DE CANDIDATOS
+# =============================================================================
 
-                                                           
-SAVE_ONLY_BURST: bool = True                                                                                         +# Solo guardar y mostrar candidatos clasificados como BURST
+SAVE_ONLY_BURST: bool = True             # True = solo guardar candidatos BURST, False = guardar todos los candidatos