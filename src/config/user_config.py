--- conflicted
+++ resolved
@@ -10,16 +10,7 @@
 
 # Lista de archivos a procesar
 FRB_TARGETS = [
-<<<<<<< HEAD
    "3096_0001_00_8bit"
-=======
-   "2017-04-03-08_16_13_142_0006_t10.882_t25.829",
-   "2017-04-03-08_55_22_153_0006_t23.444",
-   "2017-04-03-08-16-13_142_0003_t39.977",
-   "2017-04-03-12_56_05_230_0002_t2.3_t17.395",
-   "2017-04-03-12_56_05_230_0003_t36.548",
-   "2017-04-03-13_38_31_242_0005_t44.169"
->>>>>>> d6dedba6
 ]
 
 # =============================================================================
@@ -35,11 +26,8 @@
 
 # Factores de reducción para optimizar el procesamiento
 DOWN_FREQ_RATE: int = 1                      # Factor de reducción en frecuencia (1 = sin reducción)
-<<<<<<< HEAD
 DOWN_TIME_RATE: int = 12                     # Factor de reducción en tiempo (1 = sin reducción)
-=======
-DOWN_TIME_RATE: int = 32                      # Factor de reducción en tiempo (1 = sin reducción)
->>>>>>> d6dedba6
+
 
 # =============================================================================
 # CONFIGURACIÓN DE DISPERSIÓN (DM)
@@ -54,11 +42,8 @@
 # =============================================================================
 
 # Probabilidades mínimas para detección y clasificación
-<<<<<<< HEAD
 DET_PROB: float = 0.3                       # Probabilidad mínima para considerar una detección válida
-=======
-DET_PROB: float = 0.2                       # Probabilidad mínima para considerar una detección válida
->>>>>>> d6dedba6
+
 CLASS_PROB: float = 0.5                     # Probabilidad mínima para clasificar como burst
 
 # Umbral de SNR para resaltar en visualizaciones
@@ -72,8 +57,7 @@
 USE_MULTI_BAND: bool = False                # True = usar análisis multi-banda, False = solo banda completa
 
 # =============================================================================
-<<<<<<< HEAD
-=======
+
 # CONFIGURACIÓN DEL PIPELINE DE ALTA FRECUENCIA
 # =============================================================================
 
@@ -97,7 +81,6 @@
 POLARIZATION_INDEX: int = 0
 
 # =============================================================================
->>>>>>> d6dedba6
 # CONFIGURACIÓN DE LOGGING Y DEBUG
 # =============================================================================
 
@@ -113,4 +96,4 @@
 # =============================================================================
 
 # Solo guardar y mostrar candidatos clasificados como BURST
-SAVE_ONLY_BURST: bool = True             # True = solo guardar candidatos BURST, False = guardar todos los candidatos+SAVE_ONLY_BURST: bool = True             # True = solo guardar candidatos BURST, False = guardar todos los candidatos
