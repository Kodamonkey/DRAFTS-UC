--- conflicted
+++ resolved
@@ -486,9 +486,6 @@
         
         log_streaming_parameters(effective_chunk_samples, overlap_raw, total_samples, chunk_samples, streaming_func, file_type)
         
-<<<<<<< HEAD
-                                               
-=======
         # Desvío a pipeline de alta frecuencia si corresponde y si está permitido por configuración
         try:
             freq_ds_local = np.mean(
@@ -518,7 +515,6 @@
             )
 
         # Procesar cada bloque con solapamiento
->>>>>>> d6dedba6
         for block, metadata in streaming_func(str(fits_path), effective_chunk_samples, overlap_samples=overlap_raw):
             actual_chunk_count += 1                                               
             
